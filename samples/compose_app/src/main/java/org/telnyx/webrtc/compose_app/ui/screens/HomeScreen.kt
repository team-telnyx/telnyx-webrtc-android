package org.telnyx.webrtc.compose_app.ui.screens

import android.content.ClipData
import android.content.ClipboardManager
import android.content.Context
import android.widget.Toast
import androidx.compose.animation.AnimatedContent
import androidx.compose.animation.AnimatedVisibility
import androidx.compose.animation.core.tween
import androidx.compose.animation.slideInVertically
import androidx.compose.animation.slideOutVertically
import androidx.compose.foundation.Image
import androidx.compose.foundation.background
import androidx.compose.foundation.clickable
import androidx.compose.foundation.gestures.detectTapGestures
import androidx.compose.foundation.layout.Arrangement
import androidx.compose.foundation.layout.Box
import androidx.compose.foundation.layout.Column
import androidx.compose.foundation.layout.Row
import androidx.compose.foundation.layout.Spacer
import androidx.compose.foundation.layout.fillMaxHeight
import androidx.compose.foundation.layout.fillMaxSize
import androidx.compose.foundation.layout.fillMaxWidth
import androidx.compose.foundation.layout.height
import androidx.compose.foundation.layout.padding
import androidx.compose.foundation.layout.size
import androidx.compose.foundation.layout.width
import androidx.compose.foundation.layout.wrapContentHeight
import androidx.compose.foundation.lazy.LazyColumn
import androidx.compose.foundation.rememberScrollState
import androidx.compose.foundation.verticalScroll
import androidx.compose.material3.CircularProgressIndicator
import androidx.compose.material3.ExperimentalMaterial3Api
import androidx.compose.material3.Icon
import androidx.compose.material3.IconButton
import androidx.compose.material3.MaterialTheme
import androidx.compose.material3.ModalBottomSheet
import androidx.compose.material3.Scaffold
import androidx.compose.material3.Text
import androidx.compose.material3.rememberModalBottomSheetState
import androidx.compose.material3.AlertDialog
import androidx.compose.material3.Text
import androidx.compose.material3.TextButton
import androidx.compose.runtime.Composable
import androidx.compose.runtime.LaunchedEffect
import androidx.compose.runtime.collectAsState
import androidx.compose.runtime.getValue
import androidx.compose.runtime.mutableStateOf
import androidx.compose.runtime.remember
import androidx.compose.runtime.rememberCoroutineScope
import androidx.compose.runtime.setValue
import androidx.compose.ui.Alignment
import androidx.compose.ui.Modifier
import androidx.compose.ui.graphics.Color
import androidx.compose.ui.input.pointer.pointerInput
import androidx.compose.ui.platform.LocalContext
import androidx.compose.ui.platform.testTag
import androidx.compose.ui.res.painterResource
import androidx.compose.ui.res.stringResource
import androidx.compose.ui.text.font.FontWeight
import androidx.compose.ui.text.style.TextAlign
import androidx.compose.ui.tooling.preview.Preview
import androidx.compose.ui.unit.dp
import androidx.compose.ui.unit.sp
import androidx.navigation.NavHostController
import androidx.navigation.compose.NavHost
import androidx.navigation.compose.composable
import androidx.navigation.compose.rememberNavController
import com.telnyx.webrtc.common.TelnyxPrecallDiagnosisState
import com.telnyx.webrtc.common.TelnyxSessionState
import com.telnyx.webrtc.common.TelnyxSocketEvent
import com.telnyx.webrtc.common.TelnyxViewModel
import com.telnyx.webrtc.common.model.Profile
import com.telnyx.webrtc.sdk.TelnyxClient
import com.telnyx.webrtc.sdk.model.CallState
import com.telnyx.webrtc.sdk.stats.PreCallDiagnosisMetrics
import kotlinx.coroutines.delay
import kotlinx.coroutines.flow.collectLatest
import kotlinx.coroutines.launch
import kotlinx.serialization.Serializable
import org.telnyx.webrtc.compose_app.BuildConfig
import org.telnyx.webrtc.compose_app.R
import org.telnyx.webrtc.compose_app.ui.theme.Dimens
import org.telnyx.webrtc.compose_app.ui.theme.Dimens.shape100Percent
import org.telnyx.webrtc.compose_app.ui.theme.DroppedIconColor
import org.telnyx.webrtc.compose_app.ui.theme.MainGreen
import org.telnyx.webrtc.compose_app.ui.theme.RingingIconColor
import org.telnyx.webrtc.compose_app.ui.theme.TelnyxAndroidWebRTCSDKTheme
import org.telnyx.webrtc.compose_app.ui.theme.colorSecondary
import org.telnyx.webrtc.compose_app.ui.theme.secondary_background_color
import org.telnyx.webrtc.compose_app.ui.theme.telnyxGreen
import org.telnyx.webrtc.compose_app.ui.viewcomponents.MediumTextBold
import org.telnyx.webrtc.compose_app.ui.viewcomponents.RegularText
import org.telnyx.webrtc.compose_app.ui.viewcomponents.RoundSmallButton
import org.telnyx.webrtc.compose_app.ui.viewcomponents.RoundedOutlinedButton
import org.telnyx.webrtc.compose_app.utils.capitalizeFirstChar
import timber.log.Timber

@Serializable
object LoginScreenNav

@Serializable
object CallScreenNav

@OptIn(ExperimentalMaterial3Api::class)
@Composable
fun HomeScreen(navController: NavHostController, telnyxViewModel: TelnyxViewModel) {
    val sheetState = rememberModalBottomSheetState(true)
    val scope = rememberCoroutineScope()
    var showLoginBottomSheet by remember { mutableStateOf(false) }
    var showEnvironmentBottomSheet by remember { mutableStateOf(false) }
    var showPreCallDiagnosisBottomSheet by remember { mutableStateOf(false) }
    val currentConfig by telnyxViewModel.currentProfile.collectAsState()
    var editableUserProfile by remember { mutableStateOf<Profile?>(null) }
    var selectedUserProfile by remember { mutableStateOf<Profile?>(null) }
    val context = LocalContext.current
    val sessionState by telnyxViewModel.sessionsState.collectAsState()
    val callState by telnyxViewModel.currentCall?.callStateFlow?.collectAsState(initial = CallState.DONE())
        ?: remember { mutableStateOf(CallState.DONE()) }
    val uiState by telnyxViewModel.uiState.collectAsState()
    val isLoading by telnyxViewModel.isLoading.collectAsState()

    val missingSessionIdLabel = stringResource(R.string.dash)
    var sessionId by remember { mutableStateOf(missingSessionIdLabel) }

<<<<<<< HEAD
    val preCallDiagnosisState by telnyxViewModel.precallDiagnosisState.collectAsState()
=======
    var showErrorDialog by remember { mutableStateOf(false) }
    var dialogErrorMessage by remember { mutableStateOf<String?>(null) }
    var lastShownErrorMessage by remember { mutableStateOf<String?>(null) }
>>>>>>> 78e83edc

    LaunchedEffect(sessionState) {
        when (sessionState) {
            is TelnyxSessionState.ClientLoggedIn -> {
                sessionId = (sessionState as TelnyxSessionState.ClientLoggedIn).message.sessid
            }

            is TelnyxSessionState.ClientDisconnected -> {
                sessionId = missingSessionIdLabel
            }
        }
    }

    LaunchedEffect(Unit) {
        telnyxViewModel.sessionStateError.collectLatest { errorMessage ->
            errorMessage?.let {
                if (it != lastShownErrorMessage) {
                    dialogErrorMessage = it
                    showErrorDialog = true
                    lastShownErrorMessage = it
                }
                telnyxViewModel.stopLoading()
            }
        }
    }

    if (showErrorDialog) {
        AlertDialog(
            onDismissRequest = { showErrorDialog = false },
            title = { Text(text = "Error") },
            text = { dialogErrorMessage?.let { Text(text = it) } },
            confirmButton = {
                TextButton(onClick = { showErrorDialog = false }) {
                    Text(stringResource(id = android.R.string.ok))
                }
            }
        )
    }

    Scaffold(
        modifier = Modifier
            .padding(start = Dimens.mediumSpacing, end = Dimens.mediumSpacing),
        topBar = {
            Column {
                Column(
                    modifier = Modifier
                        .fillMaxWidth()
                        .wrapContentHeight(),
                    horizontalAlignment = Alignment.CenterHorizontally
                ) {
                    Spacer(modifier = Modifier.height(Dimens.spacing32dp))
                    
                    Image(
                        painter = painterResource(id = R.drawable.telnyx_logo),
                        contentDescription = stringResource(id = R.string.app_name),
                        modifier = Modifier
                            .padding(Dimens.smallPadding)
                            .size(width = 200.dp, height = Dimens.size100dp)
                            .pointerInput(Unit) {
                                detectTapGestures(
                                    onLongPress = {
                                        showEnvironmentBottomSheet = true
                                    }
                                )
                            }
                    )
                    Spacer(modifier = Modifier.height(Dimens.spacing16dp))
                }
            }
        },
        bottomBar = {
            if (callState is CallState.DONE || callState is CallState.ERROR)
            BottomBar(
                state = (sessionState !is TelnyxSessionState.ClientDisconnected),
                telnyxViewModel,
                currentConfig
            )

        }) {
        Column(
            modifier = Modifier.padding(
                bottom = it.calculateBottomPadding(),
                top = it.calculateTopPadding()
            )
                .verticalScroll(rememberScrollState()),
            verticalArrangement = Arrangement.spacedBy(Dimens.spacingNormal),
        ) {

            MediumTextBold(text = if (sessionState !is TelnyxSessionState.ClientDisconnected) stringResource(id = R.string.home_info) else stringResource(id = R.string.login_info))

            ConnectionState(state = (sessionState !is TelnyxSessionState.ClientDisconnected))

            if (sessionState !is TelnyxSessionState.ClientDisconnected) {
                CurrentCallState(state = uiState)
            }

            SessionItem(sessionId = sessionId)

            NavHost(navController = navController, startDestination = LoginScreenNav) {
                composable<LoginScreenNav> {
                    ProfileSwitcher(
                        profileName = currentConfig?.callerIdName
                            ?: stringResource(R.string.missing_profile)
                    ) {
                        showLoginBottomSheet = true
                    }
                }
                composable<CallScreenNav> {
                    CallScreen(telnyxViewModel)
                }
            }


        }

        //BottomSheet
        // Pre-call diagnosis bottom sheet
    if (showPreCallDiagnosisBottomSheet) {
        ModalBottomSheet(
            modifier = Modifier.fillMaxSize(),
            onDismissRequest = {
                showPreCallDiagnosisBottomSheet = false
            },
            containerColor = Color.White,
            sheetState = sheetState
        ) {
            Column(
                modifier = Modifier
                    .padding(Dimens.mediumSpacing)
                    .verticalScroll(rememberScrollState()),
                verticalArrangement = Arrangement.spacedBy(Dimens.mediumSpacing)
            ) {
                Row(
                    verticalAlignment = Alignment.CenterVertically,
                    modifier = Modifier.fillMaxWidth()
                ) {
                    MediumTextBold(
                        text = "Pre-call Diagnosis",
                        modifier = Modifier.fillMaxWidth(fraction = 0.9f)
                    )
                    IconButton(onClick = {
                        scope.launch {
                            sheetState.hide()
                        }.invokeOnCompletion {
                            if (!sheetState.isVisible) {
                                showPreCallDiagnosisBottomSheet = false
                            }
                        }
                    }) {
                        Icon(
                            painter = painterResource(id = R.drawable.ic_close),
                            contentDescription = stringResource(id = R.string.close_button_dessc)
                        )
                    }
                }

                var preCallDiagnosisResult by remember { mutableStateOf<PreCallDiagnosisMetrics?>(null) }
                
                RegularText(
                    text = preCallDiagnosisState?.toString() ?: "Unknown",
                    modifier = Modifier.fillMaxWidth(),
                    textAlign = TextAlign.Center
                )

                AnimatedContent(preCallDiagnosisState) { callDiagnosisState ->
                    when (callDiagnosisState) {
                        is TelnyxPrecallDiagnosisState.PrecallDiagnosisStarted -> {
                            Box(
                                modifier = Modifier.fillMaxWidth(),
                                contentAlignment = Alignment.Center
                            ) {
                                CircularProgressIndicator(
                                    color = telnyxGreen,
                                    modifier = Modifier.padding(Dimens.mediumSpacing)
                                )
                            }
                        }
                        is TelnyxPrecallDiagnosisState.PrecallDiagnosisCompleted -> {
                            preCallDiagnosisResult = callDiagnosisState.data
                        }
                        else -> {

                        }
                    }
                }
                
                AnimatedVisibility(visible = (preCallDiagnosisResult != null)) {
                    Column(
                        modifier = Modifier.fillMaxWidth(),
                        verticalArrangement = Arrangement.spacedBy(Dimens.smallSpacing)
                    ) {
                        MediumTextBold(text = "Pre-call diagnosis report")

                        MediumTextBold(text = "Network quality")

                        Row(
                            modifier = Modifier.fillMaxWidth(),
                            horizontalArrangement = Arrangement.SpaceBetween
                        ) {
                            RegularText(text = "Quality:")
                            RegularText(text = preCallDiagnosisResult?.quality?.name ?: "Unknown")
                        }

                        DiagnosisRow(
                            label = "MOS:",
                            value = String.format("%.2f", preCallDiagnosisResult?.mos ?: 0.0)
                        )
                        
                        Row(
                            modifier = Modifier.fillMaxWidth(),
                            horizontalArrangement = Arrangement.SpaceBetween
                        ) {
                            RegularText(text = "Jitter")
                        }

                        DiagnosisRow(
                            label = "min:",
                            value = String.format("%.2f ms", preCallDiagnosisResult?.jitter?.min?.times(1000) ?: 0.0)
                        )

                        DiagnosisRow(
                            label = "max:",
                            value = String.format("%.2f ms", preCallDiagnosisResult?.jitter?.max?.times(1000) ?: 0.0)
                        )

                        DiagnosisRow(
                            label = "avg:",
                            value = String.format("%.2f ms", preCallDiagnosisResult?.jitter?.avg?.times(1000) ?: 0.0)
                        )

                        Row(
                            modifier = Modifier.fillMaxWidth(),
                            horizontalArrangement = Arrangement.SpaceBetween
                        ) {
                            RegularText(text = "RTT")
                        }

                        DiagnosisRow(
                            label = "min:",
                            value = String.format("%.2f ms", preCallDiagnosisResult?.rtt?.min?.times(1000) ?: 0.0)
                        )

                        DiagnosisRow(
                            label = "max:",
                            value = String.format("%.2f ms", preCallDiagnosisResult?.rtt?.max?.times(1000) ?: 0.0)
                        )

                        DiagnosisRow(
                            label = "avg:",
                            value = String.format("%.2f ms", preCallDiagnosisResult?.rtt?.avg?.times(1000) ?: 0.0)
                        )

                        MediumTextBold(text = "Session Statistics")

                        DiagnosisRow(
                            label = "Bytes Sent:",
                            value = preCallDiagnosisResult?.bytesSent.toString()
                        )

                        DiagnosisRow(
                            label = "Bytes Received:",
                            value = preCallDiagnosisResult?.bytesReceived.toString()
                        )

                        DiagnosisRow(
                            label = "Packets Sent:",
                            value = preCallDiagnosisResult?.packetsSent.toString()
                        )

                        DiagnosisRow(
                            label = "Packets Received:",
                            value = preCallDiagnosisResult?.packetsReceived.toString()
                        )
                    }
                }
                
                // Start the diagnosis call
                LaunchedEffect(Unit) {
                    telnyxViewModel.makePrecallDiagnosis(context, BuildConfig.PRECALL_DIAGNOSIS_NUMBER)
                }
            }
        }
    }

    if (showLoginBottomSheet) {
            ModalBottomSheet(
                modifier = Modifier.fillMaxSize(),
                onDismissRequest = {
                    showLoginBottomSheet = false
                },
                containerColor = Color.White,
                sheetState = sheetState
            ) {
                var isAddProfile by remember { mutableStateOf(false) }

                Column(
                    modifier = Modifier.padding(Dimens.mediumSpacing),
                    verticalArrangement = Arrangement.spacedBy(Dimens.mediumSpacing)
                ) {

                    Row(
                        verticalAlignment = Alignment.CenterVertically,
                        modifier = Modifier.fillMaxWidth()
                    ) {
                        MediumTextBold(
                            text = stringResource(id = R.string.existing_profiles),
                            modifier = Modifier.fillMaxWidth(fraction = 0.9f)
                        )
                        IconButton(onClick = {
                            scope.launch {
                                sheetState.hide()
                                selectedUserProfile = telnyxViewModel.currentProfile.value
                            }.invokeOnCompletion {
                                if (!sheetState.isVisible) {
                                    showLoginBottomSheet = false
                                }
                            }
                        }) {
                            Icon(
                                painter = painterResource(id = R.drawable.ic_close),
                                contentDescription = stringResource(id = R.string.close_button_dessc),
                                modifier = Modifier.size(Dimens.size16dp)
                            )
                        }
                    }

                    RoundSmallButton(
                        modifier = Modifier.height(Dimens.size32dp),
                        text = stringResource(id = R.string.add_new_profile),
                        textSize = 12.sp,
                        backgroundColor = secondary_background_color,
                        icon = painterResource(R.drawable.ic_add),
                        iconContentDescription = stringResource(R.string.add_new_profile)
                    ) {
                        editableUserProfile = null
                        isAddProfile = !isAddProfile
                    }

                    RegularText(stringResource(R.string.production_label))

                    val credentialConfigList by telnyxViewModel.profileList.collectAsState()

                    Box {

                        Column(verticalArrangement = Arrangement.spacedBy(Dimens.largeSpacing)) {
                            if (credentialConfigList.isNotEmpty()) {
                                ProfileListView(
                                    credentialConfigList,
                                    selectedUserProfile,
                                    onItemSelected = { profile ->
                                        selectedUserProfile = profile
                                    },
                                    onEdit = { profile ->
                                        Timber.d("Edit Profile: $profile")
                                        editableUserProfile = profile
                                        isAddProfile = true
                                    },
                                    onDelete = { profile ->
                                        telnyxViewModel.deleteProfile(context, profile)
                                    })

                            }

                            PosNegButton(
                                positiveText = stringResource(id = R.string.confirm),
                                negativeText = stringResource(id = R.string.Cancel),
                                onPositiveClick = {
                                    scope.launch {
                                        sheetState.hide()
                                        selectedUserProfile?.let {
                                            telnyxViewModel.setCurrentConfig(context, it)
                                        }
                                    }.invokeOnCompletion {
                                        showLoginBottomSheet = false
                                    }
                                },
                                onNegativeClick = {
                                    scope.launch {
                                        sheetState.hide()
                                        selectedUserProfile = telnyxViewModel.currentProfile.value
                                    }.invokeOnCompletion {
                                        showLoginBottomSheet = false
                                    }
                                })
                        }

                        Column {
                            AnimatedVisibility(
                                visible = isAddProfile,
                                enter = slideInVertically(
                                    initialOffsetY = { fullHeight -> fullHeight }
                                ),
                                exit = slideOutVertically(
                                    targetOffsetY = { fullHeight -> fullHeight },
                                    animationSpec = tween(durationMillis = 150)
                                ),
                                label = "Animated Add Profile"
                            ) {
                                CredentialTokenView(
                                    editableUserProfile,
                                    onSave = { profile ->
                                        profile.apply {
                                            telnyxViewModel.addProfile(context, profile)
                                            editableUserProfile = null
                                        }
                                        isAddProfile = !isAddProfile
                                    },
                                    onDismiss = {
                                        editableUserProfile = null
                                        isAddProfile = !isAddProfile
                                    }
                                )
                            }
                        }
                    }
                }
            }
        }
    }

    //loading layer
    if (isLoading) {
        Box(
            modifier = Modifier
                .fillMaxSize()
                .background(colorSecondary.copy(alpha = 0.5f))
                .clickable(enabled = false) {},
            contentAlignment = Alignment.Center
        ) {
            CircularProgressIndicator(
                color = telnyxGreen,
                trackColor = Color.White
            )
        }
    }

    LaunchedEffect(uiState) {
        when (uiState) {
            is TelnyxSocketEvent.OnClientReady -> {
                navController.navigate(CallScreenNav)
            }

            is TelnyxSocketEvent.InitState -> {
                navController.navigate(LoginScreenNav) {
                    popUpTo(CallScreenNav) { inclusive = true }
                }
            }
            else -> {}
        }
    }

    if (showEnvironmentBottomSheet) {
        ModalBottomSheet(
            modifier = Modifier.fillMaxSize(),
            onDismissRequest = {
                showEnvironmentBottomSheet = false
            },
            containerColor = Color.White,
            sheetState = sheetState
        ) {
            Column(
                modifier = Modifier.padding(Dimens.mediumSpacing),
                verticalArrangement = Arrangement.spacedBy(Dimens.mediumSpacing)
            ) {
                Row(
                    verticalAlignment = Alignment.CenterVertically,
                    modifier = Modifier.fillMaxWidth()
                ) {
                    MediumTextBold(
                        text = stringResource(id = R.string.environment_options),
                        modifier = Modifier.fillMaxWidth(fraction = 0.9f)
                    )
                    IconButton(onClick = {
                        scope.launch {
                            sheetState.hide()
                        }.invokeOnCompletion {
                            if (!sheetState.isVisible) {
                                showEnvironmentBottomSheet = false
                            }
                        }
                    }) {
                        Icon(
                            painter = painterResource(id = R.drawable.ic_close),
                            contentDescription = stringResource(id = R.string.close_button_dessc)
                        )
                    }
                }

                Column(verticalArrangement = Arrangement.spacedBy(Dimens.mediumSpacing)) {
                    when (sessionState) {
                        is TelnyxSessionState.ClientLoggedIn -> {
                            RoundSmallButton(
                                modifier = Modifier.fillMaxWidth(),
                                text = stringResource(id = R.string.copy_fcm_token),
                                textSize = 14.sp,
                                backgroundColor = MaterialTheme.colorScheme.secondary
                            ) {
                                val token = telnyxViewModel.retrieveFCMToken()
                                val clipboardManager =
                                    context.getSystemService(Context.CLIPBOARD_SERVICE) as ClipboardManager
                                val clip = ClipData.newPlainText("FCM Token", token)
                                clipboardManager.setPrimaryClip(clip)
                            }

                            RoundSmallButton(
                                modifier = Modifier.fillMaxWidth(),
                                text = stringResource(id = R.string.disable_push_notifications),
                                textSize = 14.sp,
                                backgroundColor = MaterialTheme.colorScheme.secondary
                            ) {
                                telnyxViewModel.disablePushNotifications(context)
                                Toast.makeText(
                                    context,
                                    R.string.push_notifications_disabled,
                                    Toast.LENGTH_LONG
                                ).show()
                            }
                            
                            // Add Pre-call diagnosis button when user is logged in
                            RoundSmallButton(
                                modifier = Modifier.fillMaxWidth(),
                                text = "Pre-call diagnosis",
                                textSize = 14.sp,
                                backgroundColor = MaterialTheme.colorScheme.secondary
                            ) {
                                scope.launch {
                                    sheetState.hide()
                                }.invokeOnCompletion {
                                    if (!sheetState.isVisible) {
                                        showEnvironmentBottomSheet = false
                                        showPreCallDiagnosisBottomSheet = true
                                    }
                                }
                            }
                        }

                        is TelnyxSessionState.ClientDisconnected -> {
                            RoundSmallButton(
                                modifier = Modifier.fillMaxWidth(),
                                text = stringResource(id = R.string.development_environment),
                                textSize = 14.sp,
                                backgroundColor = MaterialTheme.colorScheme.secondary
                            ) {
                                telnyxViewModel.changeServerConfigEnvironment(isDev = true)
                                Toast.makeText(
                                    context,
                                    R.string.switched_to_development,
                                    Toast.LENGTH_LONG
                                ).show()
                                showEnvironmentBottomSheet = false
                            }

                            RoundSmallButton(
                                modifier = Modifier.fillMaxWidth(),
                                text = stringResource(id = R.string.production_environment),
                                textSize = 14.sp,
                                backgroundColor = MaterialTheme.colorScheme.secondary
                            ) {
                                telnyxViewModel.changeServerConfigEnvironment(isDev = false)
                                Toast.makeText(
                                    context,
                                    R.string.switched_to_production,
                                    Toast.LENGTH_LONG
                                ).show()
                                showEnvironmentBottomSheet = false
                            }
                        }
                    }
                }
            }
        }
    }
}


@Composable
fun ProfileListView(
    profileList: List<Profile> = emptyList(),
    selectedProfile: Profile?,
    onItemSelected: (Profile) -> Unit = {},
    onEdit: (Profile) -> Unit = {},
    onDelete: (Profile) -> Unit = {}
) {
    Column(verticalArrangement = Arrangement.spacedBy(Dimens.mediumSpacing)) {

        LazyColumn(
            modifier = Modifier.testTag("profileList"),
            verticalArrangement = Arrangement.spacedBy(Dimens.extraSmallSpacing)
        ) {
            profileList.forEach { item ->
                item {
                    ProfileItem(item, selected = selectedProfile?.callerIdName == item.callerIdName,
                        onItemSelected = {
                            onItemSelected(item)
                        },
                        onEdit = {
                            onEdit(item)
                        },
                        onDelete = {
                            onDelete(item)
                        }
                    )
                }
            }
        }


    }
}

@Composable
fun PosNegButton(
    positiveText: String,
    negativeText: String,
    contentAlignment:Alignment = Alignment.BottomEnd,
    onPositiveClick: () -> Unit = {},
    onNegativeClick: () -> Unit = {}
) {
    Box(modifier = Modifier.fillMaxWidth(), contentAlignment = contentAlignment) {

        Row(
            horizontalArrangement = Arrangement.spacedBy(Dimens.extraSmallSpacing),
            verticalAlignment = Alignment.CenterVertically
        ) {
            RoundedOutlinedButton(modifier = Modifier.height(Dimens.size32dp).testTag("negativeButton"),
                text = negativeText,
                contentColor = MaterialTheme.colorScheme.primary,
                backgroundColor = Color.White) {
                onNegativeClick()
            }
            RoundedOutlinedButton(modifier = Modifier.height(Dimens.size32dp).testTag("positiveButton"), text = positiveText) {
                onPositiveClick()
            }

        }
    }
}


@Composable
fun ProfileItem(
    item: Profile,
    selected: Boolean = false,
    onItemSelected: (Profile) -> Unit,
    onEdit: () -> Unit = {},
    onDelete: () -> Unit = {}
) {
    Row(
        modifier = Modifier
            .fillMaxWidth()
            .clickable {
                onItemSelected(item)
            }
            .padding(horizontal = Dimens.mediumPadding),
        horizontalArrangement = Arrangement.spacedBy(Dimens.extraSmallSpacing),
        verticalAlignment = Alignment.CenterVertically
    ) {
        RegularText(text = item.callerIdName, modifier = Modifier
            .weight(1f)
            .background(color = if (selected) secondary_background_color else Color.Transparent)
            .padding(start = Dimens.spacing8dp, top = Dimens.spacing4dp, end = Dimens.spacing8dp, bottom = Dimens.spacing4dp)
        )

        if (selected) {
            IconButton(onClick = onEdit) {
                Icon(painter = painterResource(R.drawable.ic_edit), contentDescription = null)
            }

            IconButton(onClick = onDelete) {
                Icon(painter = painterResource(R.drawable.ic_delete), contentDescription = null)
            }
        }
    }
}


@Composable
fun ProfileSwitcher(profileName: String, onProfileSwitch: () -> Unit = {}) {
    Column {
        RegularText(text = stringResource(id = R.string.profile))
        Row(
            horizontalArrangement = Arrangement.spacedBy(Dimens.spacing12dp),
            verticalAlignment = Alignment.CenterVertically
        ) {
            RegularText(text = profileName)
            RoundSmallButton(
                text = stringResource(R.string.switch_profile),
                textSize = 14.sp,
                backgroundColor = MaterialTheme.colorScheme.background
            ) {
                onProfileSwitch()
            }
        }
    }
}


@Composable
fun SessionItem(sessionId: String) {
    Column(verticalArrangement = Arrangement.spacedBy(Dimens.spacing4dp)) {
        RegularText(text = stringResource(id = R.string.session_id))
        RegularText(text = sessionId)
    }
}

@Composable
fun ConnectionState(state: Boolean) {
    Column(
        verticalArrangement = Arrangement.spacedBy(Dimens.spacing4dp)
    ) {
        RegularText(text = stringResource(id = R.string.socket))
        Row(
            horizontalArrangement = Arrangement.spacedBy(Dimens.extraSmallSpacing),
            verticalAlignment = Alignment.CenterVertically
        ) {
            Box(
                modifier = Modifier
                    .size(Dimens.size12dp)
                    .background(
                        color = if (state) MainGreen else Color.Red,
                        shape = shape100Percent
                    )
            )
            RegularText(
                text = stringResource(if (state) R.string.connected else R.string.disconnected)
            )
        }
    }
}

@Composable
fun CurrentCallState(state: TelnyxSocketEvent) {
    val callStateColor = when (state) {
        is TelnyxSocketEvent.OnIncomingCall -> MaterialTheme.colorScheme.tertiary
        is TelnyxSocketEvent.OnCallEnded -> MaterialTheme.colorScheme.tertiary
        is TelnyxSocketEvent.OnRinging -> RingingIconColor
        is TelnyxSocketEvent.OnCallDropped -> DroppedIconColor
        is TelnyxSocketEvent.OnCallReconnecting -> RingingIconColor
        else -> MainGreen
    }

    val callStateName = when (state) {
        is TelnyxSocketEvent.InitState -> stringResource(R.string.call_state_connecting)
        is TelnyxSocketEvent.OnIncomingCall -> stringResource(R.string.call_state_incoming)
        is TelnyxSocketEvent.OnCallEnded -> {
            val cause = state.message?.cause
            if (cause != null) {
                "Done - $cause"
            } else {
                "Done"
            }
        }
        is TelnyxSocketEvent.OnRinging -> stringResource(R.string.call_state_ringing)
        is TelnyxSocketEvent.OnCallDropped -> stringResource(R.string.call_state_dropped)
        is TelnyxSocketEvent.OnCallReconnecting -> stringResource(R.string.call_state_reconnecting)
        else -> stringResource(R.string.call_state_active)
    }

    Column(
        verticalArrangement = Arrangement.spacedBy(Dimens.spacing4dp)
    ) {
        RegularText(text = stringResource(id = R.string.call_state))
        Row(
            horizontalArrangement = Arrangement.spacedBy(Dimens.extraSmallSpacing),
            verticalAlignment = Alignment.CenterVertically
        ) {
            Box(
                modifier = Modifier
                    .size(Dimens.size12dp)
                    .background(
                        color = callStateColor,
                        shape = shape100Percent
                    )
            )
            RegularText(
                text = callStateName
            )
        }
    }
}

@Composable
fun BottomBar(
    state: Boolean,
    telnyxViewModel: TelnyxViewModel,
    currentConfig: Profile?
) {
    val context = LocalContext.current

    Column (modifier = Modifier
        .fillMaxHeight(0.16f)) {

        RoundedOutlinedButton(
            text = if (state) stringResource(R.string.disconnect) else stringResource(R.string.connect),
            modifier = Modifier
                .fillMaxWidth()
        ) {
            if (state) {
                telnyxViewModel.disconnect(context)
            } else {
                currentConfig?.let { profile ->
                    if (profile.sipToken?.isEmpty() == false) {
                        telnyxViewModel.tokenLogin(
                            context,
                            profile = profile,
                            txPushMetaData = null
                        )
                    } else {
                        telnyxViewModel.credentialLogin(
                            context,
                            profile = profile,
                            txPushMetaData = null
                        )
                    }
                } ?: run {
                    Toast.makeText(context, "Please select a profile", Toast.LENGTH_SHORT).show()
                }
            }
        }

        Column (modifier = Modifier
            .fillMaxSize()
            .padding(bottom = Dimens.mediumPadding),
            horizontalAlignment = Alignment.CenterHorizontally,
            verticalArrangement = Arrangement.Center) {
                val environmentLabel = if (telnyxViewModel.serverConfigurationIsDev) {
                    stringResource(R.string.development_label)
                } else {
                    stringResource(R.string.production_label)
                }.capitalizeFirstChar()!!

                RegularText(text = stringResource(R.string.bottom_bar_production_text, environmentLabel, TelnyxClient.SDK_VERSION, BuildConfig.VERSION_NAME),
                        color = MaterialTheme.colorScheme.tertiary,
                        textAlign = TextAlign.Center)
        }
    }

}

@Composable
private fun DiagnosisRow(
    label: String,
    value: String,
    modifier: Modifier = Modifier
) {
    Row(
        verticalAlignment = Alignment.CenterVertically,
        modifier = modifier.fillMaxWidth()
    ) {
        Text(
            text = label,
            style = MaterialTheme.typography.bodyMedium,
            fontWeight = FontWeight.Bold
        )

        Spacer(modifier = Modifier.weight(1f))

        Text(
            text = value,
            style = MaterialTheme.typography.bodyMedium
        )
    }
}

@Preview
@Composable
fun HomeScreenPreview() {
    val fakeViewModel = TelnyxViewModel()

    TelnyxAndroidWebRTCSDKTheme {
        Scaffold(modifier = Modifier.fillMaxSize()) { innerPadding ->
            innerPadding.calculateTopPadding()
            HomeScreen(rememberNavController(), telnyxViewModel = fakeViewModel)
        }
    }
}<|MERGE_RESOLUTION|>--- conflicted
+++ resolved
@@ -123,13 +123,11 @@
     val missingSessionIdLabel = stringResource(R.string.dash)
     var sessionId by remember { mutableStateOf(missingSessionIdLabel) }
 
-<<<<<<< HEAD
-    val preCallDiagnosisState by telnyxViewModel.precallDiagnosisState.collectAsState()
-=======
     var showErrorDialog by remember { mutableStateOf(false) }
     var dialogErrorMessage by remember { mutableStateOf<String?>(null) }
     var lastShownErrorMessage by remember { mutableStateOf<String?>(null) }
->>>>>>> 78e83edc
+
+    val preCallDiagnosisState by telnyxViewModel.precallDiagnosisState.collectAsState()
 
     LaunchedEffect(sessionState) {
         when (sessionState) {
@@ -287,7 +285,7 @@
                 }
 
                 var preCallDiagnosisResult by remember { mutableStateOf<PreCallDiagnosisMetrics?>(null) }
-                
+
                 RegularText(
                     text = preCallDiagnosisState?.toString() ?: "Unknown",
                     modifier = Modifier.fillMaxWidth(),
@@ -315,7 +313,7 @@
                         }
                     }
                 }
-                
+
                 AnimatedVisibility(visible = (preCallDiagnosisResult != null)) {
                     Column(
                         modifier = Modifier.fillMaxWidth(),
@@ -337,7 +335,7 @@
                             label = "MOS:",
                             value = String.format("%.2f", preCallDiagnosisResult?.mos ?: 0.0)
                         )
-                        
+
                         Row(
                             modifier = Modifier.fillMaxWidth(),
                             horizontalArrangement = Arrangement.SpaceBetween
@@ -405,7 +403,7 @@
                         )
                     }
                 }
-                
+
                 // Start the diagnosis call
                 LaunchedEffect(Unit) {
                     telnyxViewModel.makePrecallDiagnosis(context, BuildConfig.PRECALL_DIAGNOSIS_NUMBER)
@@ -647,7 +645,7 @@
                                     Toast.LENGTH_LONG
                                 ).show()
                             }
-                            
+
                             // Add Pre-call diagnosis button when user is logged in
                             RoundSmallButton(
                                 modifier = Modifier.fillMaxWidth(),
