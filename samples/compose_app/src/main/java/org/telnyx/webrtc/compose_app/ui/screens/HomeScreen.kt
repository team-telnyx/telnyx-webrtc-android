--- conflicted
+++ resolved
@@ -71,11 +71,8 @@
 import androidx.navigation.compose.NavHost
 import androidx.navigation.compose.composable
 import androidx.navigation.compose.rememberNavController
-<<<<<<< HEAD
 import com.telnyx.webrtc.common.TelnyxPrecallDiagnosisState
-=======
 import com.google.gson.GsonBuilder
->>>>>>> 41bab202
 import com.telnyx.webrtc.common.TelnyxSessionState
 import com.telnyx.webrtc.common.TelnyxSocketEvent
 import com.telnyx.webrtc.common.TelnyxViewModel
@@ -124,11 +121,8 @@
     val scope = rememberCoroutineScope()
     var showLoginBottomSheet by remember { mutableStateOf(false) }
     var showEnvironmentBottomSheet by remember { mutableStateOf(false) }
-<<<<<<< HEAD
     var showPreCallDiagnosisBottomSheet by remember { mutableStateOf(false) }
-=======
     var showOverflowMenu by remember { mutableStateOf(false) }
->>>>>>> 41bab202
     val currentConfig by telnyxViewModel.currentProfile.collectAsState()
     var editableUserProfile by remember { mutableStateOf<Profile?>(null) }
     var selectedUserProfile by remember { mutableStateOf<Profile?>(null) }
@@ -220,7 +214,7 @@
                                 )
                             }
                     )
-                    
+
                     // Menu button on the right (only visible when logged in)
                     Box(
                         modifier = Modifier.width(Dimens.extraLargeSpacing),
@@ -234,7 +228,7 @@
                                     modifier = Modifier.size(Dimens.mediumSpacing)
                                 )
                             }
-                            
+
                             // Dropdown menu
                             DropdownMenu(
                                 expanded = showOverflowMenu,
@@ -254,7 +248,7 @@
                                         )
                                     }
                                 )
-                                
+
                                 // Copy FCM Token option
                                 DropdownMenuItem(
                                     text = { Text("Copy FCM Token") },
@@ -269,7 +263,7 @@
                                         )
                                     }
                                 )
-                                
+
                                 // Disable Push Notifications option
                                 DropdownMenuItem(
                                     text = { Text("Disable Push Notifications") },
@@ -783,7 +777,7 @@
 @OptIn(ExperimentalMaterial3Api::class)
 @Composable
 fun ConnectionState(
-    state: Boolean, 
+    state: Boolean,
     telnyxViewModel: TelnyxViewModel = viewModel(),
     showWsMessagesBottomSheet: MutableState<Boolean> = remember { mutableStateOf(false) }
 ) {
@@ -812,12 +806,12 @@
             )
         }
     }
-    
+
     // Websocket messages bottom sheet
     if (showWsMessagesBottomSheet.value) {
         val configuration = LocalConfiguration.current
         val screenHeight = configuration.screenHeightDp.dp
-        
+
         ModalBottomSheet(
             modifier = Modifier.height(screenHeight * 0.8f),
             onDismissRequest = {
@@ -855,9 +849,9 @@
                         )
                     }
                 }
-                
+
                 Spacer(modifier = Modifier.height(Dimens.spacing8dp))
-                
+
                 // Clear messages button
                 RoundSmallButton(
                     modifier = Modifier.height(Dimens.size32dp),
@@ -869,9 +863,9 @@
                 ) {
                     telnyxViewModel.clearWebsocketMessages()
                 }
-                
+
                 Spacer(modifier = Modifier.height(Dimens.spacing16dp))
-                
+
                 // Messages list
                 if (wsMessages.isEmpty()) {
                     Box(
@@ -895,7 +889,7 @@
                         items(wsMessages.size) { index ->
                             val message = wsMessages[index]
                             val dateFormat = remember { java.text.SimpleDateFormat("HH:mm:ss", java.util.Locale.getDefault()) }
-                            
+
                             Column(
                                 modifier = Modifier
                                     .fillMaxWidth()
