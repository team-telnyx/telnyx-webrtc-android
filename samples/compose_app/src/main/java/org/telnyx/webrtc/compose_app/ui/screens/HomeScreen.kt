package org.telnyx.webrtc.compose_app.ui.screens

import android.content.ClipData
import android.content.ClipboardManager
import android.content.Context
import android.widget.Toast
import androidx.compose.animation.AnimatedVisibility
import androidx.compose.animation.core.tween
import androidx.compose.animation.slideInVertically
import androidx.compose.animation.slideOutVertically
import androidx.compose.foundation.Image
import androidx.compose.foundation.background
import androidx.compose.foundation.clickable
import androidx.compose.foundation.gestures.detectTapGestures
import androidx.compose.foundation.layout.Arrangement
import androidx.compose.foundation.layout.Box
import androidx.compose.foundation.layout.Column
import androidx.compose.foundation.layout.Row
import androidx.compose.foundation.layout.Spacer
import androidx.compose.foundation.layout.fillMaxHeight
import androidx.compose.foundation.layout.fillMaxSize
import androidx.compose.foundation.layout.fillMaxWidth
import androidx.compose.foundation.layout.height
import androidx.compose.foundation.layout.padding
import androidx.compose.foundation.layout.size
import androidx.compose.foundation.layout.width
import androidx.compose.foundation.layout.wrapContentHeight
import androidx.compose.foundation.lazy.LazyColumn
import androidx.compose.foundation.rememberScrollState
import androidx.compose.foundation.verticalScroll
import androidx.compose.material3.CircularProgressIndicator
import androidx.compose.material3.ExperimentalMaterial3Api
import androidx.compose.material.icons.Icons
import androidx.compose.material.icons.filled.Settings
import androidx.compose.material3.Icon
import androidx.compose.material3.IconButton
import androidx.compose.material3.MaterialTheme
import androidx.compose.material3.ModalBottomSheet
import androidx.compose.material3.Scaffold
import androidx.compose.material3.Text
import androidx.compose.material3.rememberModalBottomSheetState
import androidx.compose.material3.AlertDialog
import androidx.compose.material3.DropdownMenu
import androidx.compose.material3.DropdownMenuItem
import androidx.compose.material3.TextButton
import androidx.compose.runtime.Composable
import androidx.compose.runtime.LaunchedEffect
import androidx.compose.runtime.MutableState
import androidx.compose.runtime.collectAsState
import androidx.compose.runtime.getValue
import androidx.compose.runtime.mutableStateOf
import androidx.compose.runtime.remember
import androidx.compose.runtime.rememberCoroutineScope
import androidx.compose.runtime.setValue
import androidx.compose.ui.Alignment
import androidx.compose.ui.Modifier
import androidx.compose.ui.graphics.Color
import androidx.compose.ui.input.pointer.pointerInput
import androidx.compose.ui.platform.LocalConfiguration
import androidx.compose.ui.platform.LocalContext
import androidx.compose.ui.platform.testTag
import androidx.compose.ui.res.painterResource
import androidx.compose.ui.res.stringResource
import androidx.compose.ui.text.style.TextAlign
import androidx.compose.ui.tooling.preview.Preview
import androidx.compose.ui.unit.dp
import androidx.compose.ui.unit.sp
import androidx.lifecycle.viewmodel.compose.viewModel
import androidx.navigation.NavHostController
import androidx.navigation.compose.NavHost
import androidx.navigation.compose.composable
import androidx.navigation.compose.rememberNavController
import com.google.gson.GsonBuilder
import com.telnyx.webrtc.common.TelnyxSessionState
import com.telnyx.webrtc.common.TelnyxSocketEvent
import com.telnyx.webrtc.common.TelnyxViewModel
import com.telnyx.webrtc.common.model.Profile
import com.telnyx.webrtc.sdk.model.AudioCodec
import com.telnyx.webrtc.sdk.model.Region
import com.telnyx.webrtc.sdk.TelnyxClient
import com.telnyx.webrtc.sdk.model.CallState
import kotlinx.coroutines.flow.collectLatest
import kotlinx.coroutines.launch
import kotlinx.serialization.Serializable
import org.telnyx.webrtc.compose_app.BuildConfig
import org.telnyx.webrtc.compose_app.R
import org.telnyx.webrtc.compose_app.ui.theme.Dimens
import org.telnyx.webrtc.compose_app.ui.theme.DroppedIconColor
import org.telnyx.webrtc.compose_app.ui.theme.MainGreen
import org.telnyx.webrtc.compose_app.ui.theme.RingingIconColor
import org.telnyx.webrtc.compose_app.ui.theme.TelnyxAndroidWebRTCSDKTheme
import org.telnyx.webrtc.compose_app.ui.theme.colorSecondary
import org.telnyx.webrtc.compose_app.ui.theme.secondary_background_color
import org.telnyx.webrtc.compose_app.ui.theme.telnyxGreen
import org.telnyx.webrtc.compose_app.ui.viewcomponents.MediumTextBold
import org.telnyx.webrtc.compose_app.ui.viewcomponents.RegularText
import org.telnyx.webrtc.compose_app.ui.viewcomponents.RoundSmallButton
import org.telnyx.webrtc.compose_app.ui.viewcomponents.RoundedOutlinedButton
import org.telnyx.webrtc.compose_app.utils.capitalizeFirstChar
import timber.log.Timber
import org.telnyx.webrtc.compose_app.ui.components.CodecSelectionDialog
import org.telnyx.webrtc.compose_app.ui.components.PreCallDiagnosisBottomSheet
import org.telnyx.webrtc.compose_app.ui.screens.assistant.AssistantLoginBottomSheet
import org.telnyx.webrtc.compose_app.ui.screens.assistant.AssistantTranscriptBottomSheet

@Serializable
object LoginScreenNav

@Serializable
object CallScreenNav

@OptIn(ExperimentalMaterial3Api::class)
@Composable
fun HomeScreen(
    navController: NavHostController,
    telnyxViewModel: TelnyxViewModel,
    showWsMessagesBottomSheet: MutableState<Boolean> = remember { mutableStateOf(false) },
    onCopyFcmToken: () -> Unit = {},
    onDisablePushNotifications: () -> Unit = {}
) {
    val sheetState = rememberModalBottomSheetState(true)
    val scope = rememberCoroutineScope()
    var showLoginBottomSheet by remember { mutableStateOf(false) }
    var showEnvironmentBottomSheet by remember { mutableStateOf(false) }
    var showPreCallDiagnosisBottomSheet by remember { mutableStateOf(false) }
<<<<<<< HEAD
    var showAssistantLoginBottomSheet by remember { mutableStateOf(false) }
=======
    var showCodecSelectionDialog by remember { mutableStateOf(false) }
>>>>>>> a02e07af
    var showOverflowMenu by remember { mutableStateOf(false) }
    var showRegionMenu by remember { mutableStateOf(false) }
    val currentConfig by telnyxViewModel.currentProfile.collectAsState()
    var editableUserProfile by remember { mutableStateOf<Profile?>(null) }
    var selectedUserProfile by remember { mutableStateOf<Profile?>(null) }
    val context = LocalContext.current
    val sessionState by telnyxViewModel.sessionsState.collectAsState()
    val callState by telnyxViewModel.currentCall?.callStateFlow?.collectAsState(initial = CallState.DONE())
        ?: remember { mutableStateOf(CallState.DONE()) }
    val uiState by telnyxViewModel.uiState.collectAsState()
    val isLoading by telnyxViewModel.isLoading.collectAsState()

    val missingSessionIdLabel = stringResource(R.string.dash)
    var sessionId by remember { mutableStateOf(missingSessionIdLabel) }

    var showErrorDialog by remember { mutableStateOf(false) }
    var dialogErrorMessage by remember { mutableStateOf<String?>(null) }
    var lastShownErrorMessage by remember { mutableStateOf<String?>(null) }

    val preCallDiagnosisState by telnyxViewModel.precallDiagnosisState.collectAsState()

    var isDebugModeOn by remember { mutableStateOf(telnyxViewModel.debugMode) }

    // Available audio codecs fetched from the SDK
    val availableCodecs = remember {
        telnyxViewModel.getSupportedAudioCodecs(context)
    }

    LaunchedEffect(sessionState) {
        sessionId = when (sessionState) {
            is TelnyxSessionState.ClientLoggedIn -> {
                (sessionState as TelnyxSessionState.ClientLoggedIn).message.sessid
            }

            is TelnyxSessionState.ClientDisconnected -> {
                missingSessionIdLabel
            }
        }
    }

    LaunchedEffect(Unit) {
        telnyxViewModel.sessionStateError.collectLatest { errorMessage ->
            errorMessage?.let {
                if (it != lastShownErrorMessage) {
                    dialogErrorMessage = it
                    showErrorDialog = true
                    lastShownErrorMessage = it
                }
                telnyxViewModel.stopLoading()
            }
        }
    }

    if (showErrorDialog) {
        AlertDialog(
            onDismissRequest = { showErrorDialog = false },
            title = { Text(text = stringResource(R.string.error_dialog_title)) },
            text = { dialogErrorMessage?.let { Text(text = it) } },
            confirmButton = {
                TextButton(onClick = { showErrorDialog = false }) {
                    Text(stringResource(id = android.R.string.ok))
                }
            }
        )
    }

    Scaffold(
        modifier = Modifier
            .padding(start = Dimens.mediumSpacing, end = Dimens.mediumSpacing),
        topBar = {
            Column {
                Row(
                    modifier = Modifier
                        .fillMaxWidth()
                        .wrapContentHeight()
                        .padding(vertical = Dimens.largeSpacing),
                    horizontalArrangement = Arrangement.SpaceBetween,
                    verticalAlignment = Alignment.CenterVertically,
                ) {
                    // Empty space on the left to balance the layout
                    Spacer(modifier = Modifier.width(Dimens.extraLargeSpacing))

                    // Logo in the center
                    Image(
                        painter = painterResource(id = R.drawable.telnyx_logo),
                        contentDescription = stringResource(id = R.string.app_name),
                        modifier = Modifier
                            .padding(Dimens.smallPadding)
                            .size(width = 200.dp, height = Dimens.size100dp)
                            .pointerInput(Unit) {
                                detectTapGestures(
                                    onLongPress = {
                                        // Only show environment bottom sheet when not logged in
                                        if (sessionState is TelnyxSessionState.ClientDisconnected) {
                                            showEnvironmentBottomSheet = true
                                        }
                                    }
                                )
                            }
                    )

                    // Menu button on the right (visible for both logged in and non-logged users)
                    Box(
                        modifier = Modifier.width(Dimens.extraLargeSpacing),
                        contentAlignment = Alignment.CenterEnd
                    ) {
                        IconButton(onClick = { showOverflowMenu = true }) {
                            Icon(
                                painter = painterResource(id = R.drawable.ic_more_vert),
                                contentDescription = stringResource(R.string.menu),
                                modifier = Modifier.size(Dimens.mediumSpacing)
                            )
                        }

                        // Dropdown menu
                        DropdownMenu(
                            expanded = showOverflowMenu,
                            onDismissRequest = { showOverflowMenu = false }
                        ) {
                            if (sessionState !is TelnyxSessionState.ClientDisconnected) {
                                // Logged in user options
                                // Websocket Messages option
                                DropdownMenuItem(
                                    text = { Text(stringResource(R.string.websocket_messages)) },
                                    onClick = {
                                        showOverflowMenu = false
                                        showWsMessagesBottomSheet.value = true
                                    },
                                    leadingIcon = {
                                        Icon(
                                            painter = painterResource(id = R.drawable.ic_message),
                                            contentDescription = null
                                        )
                                    }
                                )

                                // Copy FCM Token option
                                DropdownMenuItem(
                                    text = { Text(stringResource(R.string.copy_fcm_token_menu)) },
                                    onClick = {
                                        showOverflowMenu = false
                                        onCopyFcmToken()
                                    },
                                    leadingIcon = {
                                        Icon(
                                            painter = painterResource(id = R.drawable.ic_copy),
                                            contentDescription = null
                                        )
                                    }
                                )

                                // Disable Push Notifications option
                                DropdownMenuItem(
                                    text = { Text(stringResource(R.string.disable_push_notifications_menu)) },
                                    onClick = {
                                        showOverflowMenu = false
                                        onDisablePushNotifications()
                                    },
                                    leadingIcon = {
                                        Icon(
                                            painter = painterResource(id = R.drawable.ic_notifications_off),
                                            contentDescription = null
                                        )
                                    }
                                )

                                // Pre-Call Diagnosis option
                                DropdownMenuItem(
                                    text = { Text(stringResource(R.string.precall_diagnosis_button)) },
                                    onClick = {
                                        showOverflowMenu = false
                                        showPreCallDiagnosisBottomSheet = true
                                    },
                                    leadingIcon = {
                                        Icon(
                                            painter = painterResource(id = R.drawable.baseline_call_24),
                                            contentDescription = null
                                        )
                                    }
                                )

                                // Prefetch ICE Candidates option
                                DropdownMenuItem(
                                    text = {
                                        Text(
                                            if (telnyxViewModel.prefetchIceCandidate) {
                                                stringResource(R.string.disable_prefetch_ice_candidates)
                                            } else {
                                                stringResource(R.string.enable_prefetch_ice_candidates)
                                            }
                                        )
                                    },
                                    onClick = {
                                        showOverflowMenu = false
                                        val newState = !telnyxViewModel.prefetchIceCandidate
                                        telnyxViewModel.prefetchIceCandidate = newState
                                        val message = if (newState) {
                                            context.getString(R.string.enable_prefetch_ice_candidates)
                                        } else {
                                            context.getString(R.string.disable_prefetch_ice_candidates)
                                        }
                                        Toast.makeText(context, message, Toast.LENGTH_SHORT).show()
                                    },
                                    leadingIcon = {
                                        Icon(
                                            painter = painterResource(id = R.drawable.ic_handshake),
                                            contentDescription = null
                                        )
                                    }
                                )

                                // Preferred Codecs option
                                DropdownMenuItem(
                                    text = { Text(stringResource(R.string.preferred_codecs)) },
                                    onClick = {
                                        showOverflowMenu = false
                                        showCodecSelectionDialog = true
                                    },
                                    leadingIcon = {
                                        Icon(
                                            imageVector = Icons.Default.Settings,
                                            contentDescription = null
                                        )
                                    }
                                )
                            } else {
                                // Non-logged user options - only

                                // Region selection
                                DropdownMenuItem(
                                    text = { Text(stringResource(R.string.region)) },
                                    onClick = {
                                        showOverflowMenu = false
                                        showRegionMenu = true
                                    },
                                    leadingIcon = {
                                        Icon(
                                            painter = painterResource(id = R.drawable.ic_more_vert),
                                            contentDescription = null
                                        )
                                    },
                                    trailingIcon = {
                                        Text(
                                            text = currentConfig?.region?.displayName
                                                ?: Region.AUTO.displayName,
                                            style = MaterialTheme.typography.bodySmall,
                                            color = MaterialTheme.colorScheme.onSurfaceVariant
                                        )
                                    }
                                )

                                // Enable debug option
                                DropdownMenuItem(
                                    text = { Text(stringResource(if (isDebugModeOn) R.string.debug_mode_off else R.string.debug_mode_on)) },
                                    onClick = {
                                        showOverflowMenu = false
                                        isDebugModeOn = !isDebugModeOn
                                        // Update region in current profile or create a default profile
                                        telnyxViewModel.updateDebugMode(isDebugModeOn)
                                    },
                                    leadingIcon = {
                                        Icon(
                                            painter = painterResource(id = R.drawable.ic_debug_on),
                                            contentDescription = null
                                        )
                                    }
                                )

                                // Assistant Login option
                                DropdownMenuItem(
                                    text = { Text(stringResource(R.string.assistant_login)) },
                                    onClick = {
                                        showOverflowMenu = false
                                        showAssistantLoginBottomSheet = true
                                    },
                                    leadingIcon = {
                                        Icon(
                                            painter = painterResource(id = R.drawable.ic_login),
                                            contentDescription = null
                                        )
                                    }
                                )
                            }
                        }

                        // Region selection dropdown menu
                        DropdownMenu(
                            expanded = showRegionMenu,
                            onDismissRequest = { showRegionMenu = false }
                        ) {
                            Region.values().forEach { region ->
                                DropdownMenuItem(
                                    text = { Text(region.displayName) },
                                    onClick = {
                                        showRegionMenu = false
                                        // Update region in current profile or create a default profile
                                        val profile = currentConfig ?: Profile(region = region)
                                        telnyxViewModel.updateRegion(context, region)
                                        if (currentConfig == null) {
                                            telnyxViewModel.setCurrentConfig(
                                                context,
                                                profile.copy(region = region)
                                            )
                                        }
                                    },
                                    leadingIcon = {
                                        if ((currentConfig?.region ?: Region.AUTO) == region) {
                                            Icon(
                                                painter = painterResource(id = R.drawable.baseline_call_24),
                                                contentDescription = null,
                                                tint = MaterialTheme.colorScheme.primary
                                            )
                                        } else {
                                            Spacer(modifier = Modifier.size(24.dp))
                                        }
                                    }
                                )
                            }
                        }
                    }
                }
                Spacer(modifier = Modifier.height(Dimens.spacing16dp))
            }
        },
        bottomBar = {
            if (callState is CallState.DONE || callState is CallState.ERROR)
                BottomBar(
                    state = (sessionState !is TelnyxSessionState.ClientDisconnected),
                    telnyxViewModel,
                    currentConfig
                )

        }) {
        Column(
            modifier = Modifier
                .padding(
                    bottom = it.calculateBottomPadding(),
                    top = it.calculateTopPadding()
                )
                .verticalScroll(rememberScrollState()),
            verticalArrangement = Arrangement.spacedBy(Dimens.spacingNormal),
        ) {

            MediumTextBold(
                text = if (sessionState !is TelnyxSessionState.ClientDisconnected) stringResource(
                    id = R.string.home_info
                ) else stringResource(id = R.string.login_info)
            )

            ConnectionState(
                state = (sessionState !is TelnyxSessionState.ClientDisconnected),
                telnyxViewModel = telnyxViewModel,
                showWsMessagesBottomSheet = showWsMessagesBottomSheet
            )

            if (sessionState !is TelnyxSessionState.ClientDisconnected) {
                CurrentCallState(state = uiState)
            }

            SessionItem(sessionId = sessionId)

            NavHost(navController = navController, startDestination = LoginScreenNav) {
                composable<LoginScreenNav> {
                    ProfileSwitcher(
                        profileName = currentConfig?.callerIdName
                            ?: stringResource(R.string.missing_profile)
                    ) {
                        showLoginBottomSheet = true
                    }
                }
                composable<CallScreenNav> {
                    CallScreen(telnyxViewModel)
                }
            }


        }

        //BottomSheet
        // Pre-call diagnosis bottom sheet
        if (showPreCallDiagnosisBottomSheet) {
            PreCallDiagnosisBottomSheet(
                preCallDiagnosisState = preCallDiagnosisState,
                onDismiss = {
                    showPreCallDiagnosisBottomSheet = false
                }
            )

            // Start the diagnosis call
            LaunchedEffect(Unit) {
                telnyxViewModel.makePreCallDiagnosis(context, BuildConfig.PRECALL_DIAGNOSIS_NUMBER)
            }
        }

        if (showLoginBottomSheet) {
            ModalBottomSheet(
                modifier = Modifier.fillMaxSize(),
                onDismissRequest = {
                    showLoginBottomSheet = false
                },
                containerColor = Color.White,
                sheetState = sheetState
            ) {
                var isAddProfile by remember { mutableStateOf(false) }

                Column(
                    modifier = Modifier.padding(Dimens.mediumSpacing),
                    verticalArrangement = Arrangement.spacedBy(Dimens.mediumSpacing)
                ) {

                    Row(
                        verticalAlignment = Alignment.CenterVertically,
                        modifier = Modifier.fillMaxWidth()
                    ) {
                        MediumTextBold(
                            text = stringResource(id = R.string.existing_profiles),
                            modifier = Modifier.fillMaxWidth(fraction = 0.9f)
                        )
                        IconButton(onClick = {
                            scope.launch {
                                sheetState.hide()
                                selectedUserProfile = telnyxViewModel.currentProfile.value
                            }.invokeOnCompletion {
                                if (!sheetState.isVisible) {
                                    showLoginBottomSheet = false
                                }
                            }
                        }) {
                            Icon(
                                painter = painterResource(id = R.drawable.ic_close),
                                contentDescription = stringResource(id = R.string.close_button_dessc),
                                modifier = Modifier.size(Dimens.size16dp)
                            )
                        }
                    }

                    RoundSmallButton(
                        modifier = Modifier.height(Dimens.size32dp),
                        text = stringResource(id = R.string.add_new_profile),
                        textSize = 12.sp,
                        backgroundColor = secondary_background_color,
                        icon = painterResource(R.drawable.ic_add),
                        iconContentDescription = stringResource(R.string.add_new_profile)
                    ) {
                        editableUserProfile = null
                        isAddProfile = !isAddProfile
                    }

                    RegularText(stringResource(R.string.production_label))

                    val credentialConfigList by telnyxViewModel.profileList.collectAsState()

                    Box {

                        Column(verticalArrangement = Arrangement.spacedBy(Dimens.largeSpacing)) {
                            if (credentialConfigList.isNotEmpty()) {
                                ProfileListView(
                                    credentialConfigList,
                                    selectedUserProfile,
                                    onItemSelected = { profile ->
                                        selectedUserProfile = profile
                                    },
                                    onEdit = { profile ->
                                        Timber.d("Edit Profile: $profile")
                                        editableUserProfile = profile
                                        isAddProfile = true
                                    },
                                    onDelete = { profile ->
                                        telnyxViewModel.deleteProfile(context, profile)
                                    })

                            }

                            PosNegButton(
                                positiveText = stringResource(id = R.string.confirm),
                                negativeText = stringResource(id = R.string.Cancel),
                                onPositiveClick = {
                                    scope.launch {
                                        sheetState.hide()
                                        selectedUserProfile?.let {
                                            telnyxViewModel.setCurrentConfig(context, it)
                                        }
                                    }.invokeOnCompletion {
                                        showLoginBottomSheet = false
                                    }
                                },
                                onNegativeClick = {
                                    scope.launch {
                                        sheetState.hide()
                                        selectedUserProfile = telnyxViewModel.currentProfile.value
                                    }.invokeOnCompletion {
                                        showLoginBottomSheet = false
                                    }
                                })
                        }

                        Column {
                            AnimatedVisibility(
                                visible = isAddProfile,
                                enter = slideInVertically(
                                    initialOffsetY = { fullHeight -> fullHeight }
                                ),
                                exit = slideOutVertically(
                                    targetOffsetY = { fullHeight -> fullHeight },
                                    animationSpec = tween(durationMillis = 150)
                                ),
                                label = "Animated Add Profile"
                            ) {
                                CredentialTokenView(
                                    editableUserProfile,
                                    onSave = { profile ->
                                        profile.apply {
                                            telnyxViewModel.addProfile(context, profile)
                                            editableUserProfile = null
                                        }
                                        isAddProfile = !isAddProfile
                                    },
                                    onDismiss = {
                                        editableUserProfile = null
                                        isAddProfile = !isAddProfile
                                    }
                                )
                            }
                        }
                    }
                }
            }
        }
    }

    //loading layer
    if (isLoading) {
        Box(
            modifier = Modifier
                .fillMaxSize()
                .background(colorSecondary.copy(alpha = 0.5f))
                .clickable(enabled = false) {},
            contentAlignment = Alignment.Center
        ) {
            CircularProgressIndicator(
                color = telnyxGreen,
                trackColor = Color.White
            )
        }
    }

    LaunchedEffect(uiState) {
        when (uiState) {
            is TelnyxSocketEvent.OnClientReady -> {
                navController.navigate(CallScreenNav)
            }

            is TelnyxSocketEvent.InitState -> {
                navController.navigate(LoginScreenNav) {
                    popUpTo(CallScreenNav) { inclusive = true }
                }
            }

            else -> {}
        }
    }

    if (showEnvironmentBottomSheet) {
        ModalBottomSheet(
            modifier = Modifier.fillMaxSize(),
            onDismissRequest = {
                showEnvironmentBottomSheet = false
            },
            containerColor = Color.White,
            sheetState = sheetState
        ) {
            Column(
                modifier = Modifier.padding(Dimens.mediumSpacing),
                verticalArrangement = Arrangement.spacedBy(Dimens.mediumSpacing)
            ) {
                Row(
                    verticalAlignment = Alignment.CenterVertically,
                    modifier = Modifier.fillMaxWidth()
                ) {
                    MediumTextBold(
                        text = stringResource(id = R.string.environment_options),
                        modifier = Modifier.fillMaxWidth(fraction = 0.9f)
                    )
                    IconButton(onClick = {
                        scope.launch {
                            sheetState.hide()
                        }.invokeOnCompletion {
                            if (!sheetState.isVisible) {
                                showEnvironmentBottomSheet = false
                            }
                        }
                    }) {
                        Icon(
                            painter = painterResource(id = R.drawable.ic_close),
                            contentDescription = stringResource(id = R.string.close_button_dessc)
                        )
                    }
                }

                Column(verticalArrangement = Arrangement.spacedBy(Dimens.mediumSpacing)) {
                    when (sessionState) {
                        is TelnyxSessionState.ClientLoggedIn -> {
                            RoundSmallButton(
                                modifier = Modifier.fillMaxWidth(),
                                text = stringResource(id = R.string.copy_fcm_token),
                                textSize = 14.sp,
                                backgroundColor = MaterialTheme.colorScheme.secondary
                            ) {
                                val token = telnyxViewModel.retrieveFCMToken()
                                val clipboardManager =
                                    context.getSystemService(Context.CLIPBOARD_SERVICE) as ClipboardManager
                                val clip = ClipData.newPlainText(
                                    context.getString(R.string.fcm_token_label),
                                    token
                                )
                                clipboardManager.setPrimaryClip(clip)
                            }

                            RoundSmallButton(
                                modifier = Modifier.fillMaxWidth(),
                                text = stringResource(id = R.string.disable_push_notifications),
                                textSize = 14.sp,
                                backgroundColor = MaterialTheme.colorScheme.secondary
                            ) {
                                telnyxViewModel.disablePushNotifications(context)
                                Toast.makeText(
                                    context,
                                    R.string.push_notifications_disabled,
                                    Toast.LENGTH_LONG
                                ).show()
                            }
                        }

                        is TelnyxSessionState.ClientDisconnected -> {
                            RoundSmallButton(
                                modifier = Modifier.fillMaxWidth(),
                                text = stringResource(id = R.string.development_environment),
                                textSize = 14.sp,
                                backgroundColor = MaterialTheme.colorScheme.secondary
                            ) {
                                telnyxViewModel.changeServerConfigEnvironment(isDev = true)
                                Toast.makeText(
                                    context,
                                    R.string.switched_to_development,
                                    Toast.LENGTH_LONG
                                ).show()
                                showEnvironmentBottomSheet = false
                            }

                            RoundSmallButton(
                                modifier = Modifier.fillMaxWidth(),
                                text = stringResource(id = R.string.production_environment),
                                textSize = 14.sp,
                                backgroundColor = MaterialTheme.colorScheme.secondary
                            ) {
                                telnyxViewModel.changeServerConfigEnvironment(isDev = false)
                                Toast.makeText(
                                    context,
                                    R.string.switched_to_production,
                                    Toast.LENGTH_LONG
                                ).show()
                                showEnvironmentBottomSheet = false
                            }
                        }
                    }
                }
            }
        }
    }

<<<<<<< HEAD
    // Assistant Login Bottom Sheet
    if (showAssistantLoginBottomSheet) {
        AssistantLoginBottomSheet(
            telnyxViewModel = telnyxViewModel
        ) {
            showAssistantLoginBottomSheet = false
        }
    }
=======
    // Codec Selection Dialog
    CodecSelectionDialog(
        isVisible = showCodecSelectionDialog,
        availableCodecs = availableCodecs,
        selectedCodecs = telnyxViewModel.getPreferredAudioCodecs() ?: emptyList(),
        onDismiss = { showCodecSelectionDialog = false },
        onConfirm = { selectedCodecs ->
            telnyxViewModel.setPreferredAudioCodecs(selectedCodecs)
            showCodecSelectionDialog = false
            Toast.makeText(
                context,
                context.getString(
                    R.string.preferred_codecs_updated,
                    selectedCodecs.joinToString(", ") { it.mimeType }),
                Toast.LENGTH_SHORT
            ).show()
        }
    )
>>>>>>> a02e07af
}


@Composable
fun ProfileListView(
    profileList: List<Profile> = emptyList(),
    selectedProfile: Profile?,
    onItemSelected: (Profile) -> Unit = {},
    onEdit: (Profile) -> Unit = {},
    onDelete: (Profile) -> Unit = {}
) {
    Column(verticalArrangement = Arrangement.spacedBy(Dimens.mediumSpacing)) {

        LazyColumn(
            modifier = Modifier.testTag("profileList"),
            verticalArrangement = Arrangement.spacedBy(Dimens.extraSmallSpacing)
        ) {
            profileList.forEach { item ->
                item {
                    ProfileItem(
                        item, selected = selectedProfile?.callerIdName == item.callerIdName,
                        onItemSelected = {
                            onItemSelected(item)
                        },
                        onEdit = {
                            onEdit(item)
                        },
                        onDelete = {
                            onDelete(item)
                        }
                    )
                }
            }
        }


    }
}

@Composable
fun PosNegButton(
    positiveText: String,
    negativeText: String,
    contentAlignment: Alignment = Alignment.BottomEnd,
    onPositiveClick: () -> Unit = {},
    onNegativeClick: () -> Unit = {}
) {
    Box(modifier = Modifier.fillMaxWidth(), contentAlignment = contentAlignment) {

        Row(
            horizontalArrangement = Arrangement.spacedBy(Dimens.extraSmallSpacing),
            verticalAlignment = Alignment.CenterVertically
        ) {
            RoundedOutlinedButton(
                modifier = Modifier
                    .height(Dimens.size32dp)
                    .testTag("negativeButton"),
                text = negativeText,
                contentColor = MaterialTheme.colorScheme.primary,
                backgroundColor = Color.White
            ) {
                onNegativeClick()
            }
            RoundedOutlinedButton(
                modifier = Modifier
                    .height(Dimens.size32dp)
                    .testTag("positiveButton"),
                text = positiveText
            ) {
                onPositiveClick()
            }

        }
    }
}


@Composable
fun ProfileItem(
    item: Profile,
    selected: Boolean = false,
    onItemSelected: (Profile) -> Unit,
    onEdit: () -> Unit = {},
    onDelete: () -> Unit = {}
) {
    Row(
        modifier = Modifier
            .fillMaxWidth()
            .clickable {
                onItemSelected(item)
            }
            .padding(horizontal = Dimens.mediumPadding),
        horizontalArrangement = Arrangement.spacedBy(Dimens.extraSmallSpacing),
        verticalAlignment = Alignment.CenterVertically
    ) {
        RegularText(
            text = item.callerIdName, modifier = Modifier
                .weight(1f)
                .background(color = if (selected) secondary_background_color else Color.Transparent)
                .padding(
                    start = Dimens.spacing8dp,
                    top = Dimens.spacing4dp,
                    end = Dimens.spacing8dp,
                    bottom = Dimens.spacing4dp
                )
        )

        if (selected) {
            IconButton(onClick = onEdit) {
                Icon(painter = painterResource(R.drawable.ic_edit), contentDescription = null)
            }

            IconButton(onClick = onDelete) {
                Icon(painter = painterResource(R.drawable.ic_delete), contentDescription = null)
            }
        }
    }
}


@Composable
fun ProfileSwitcher(profileName: String, onProfileSwitch: () -> Unit = {}) {
    Column {
        RegularText(text = stringResource(id = R.string.profile))
        Row(
            horizontalArrangement = Arrangement.spacedBy(Dimens.spacing12dp),
            verticalAlignment = Alignment.CenterVertically
        ) {
            RegularText(text = profileName)
            RoundSmallButton(
                text = stringResource(R.string.switch_profile),
                textSize = 14.sp,
                backgroundColor = MaterialTheme.colorScheme.background
            ) {
                onProfileSwitch()
            }
        }
    }
}


@Composable
fun SessionItem(sessionId: String) {
    Column(verticalArrangement = Arrangement.spacedBy(Dimens.spacing4dp)) {
        RegularText(text = stringResource(id = R.string.session_id))
        RegularText(text = sessionId)
    }
}

@OptIn(ExperimentalMaterial3Api::class)
@Composable
fun ConnectionState(
    state: Boolean,
    telnyxViewModel: TelnyxViewModel = viewModel(),
    showWsMessagesBottomSheet: MutableState<Boolean> = remember { mutableStateOf(false) }
) {
    val wsMessages by telnyxViewModel.wsMessages.collectAsState()
    val sheetState = rememberModalBottomSheetState(true)
    val scope = rememberCoroutineScope()

    Column(
        verticalArrangement = Arrangement.spacedBy(Dimens.spacing4dp)
    ) {
        RegularText(text = stringResource(id = R.string.socket))
        Row(
            horizontalArrangement = Arrangement.spacedBy(Dimens.extraSmallSpacing),
            verticalAlignment = Alignment.CenterVertically
        ) {
            Box(
                modifier = Modifier
                    .size(Dimens.size12dp)
                    .background(
                        color = if (state) MainGreen else Color.Red,
                        shape = Dimens.shape100Percent
                    )
            )
            RegularText(
                text = stringResource(if (state) R.string.connected else R.string.disconnected)
            )
        }
    }

    // Websocket messages bottom sheet
    if (showWsMessagesBottomSheet.value) {
        val configuration = LocalConfiguration.current
        val screenHeight = configuration.screenHeightDp.dp

        ModalBottomSheet(
            modifier = Modifier.height(screenHeight * 0.8f),
            onDismissRequest = {
                showWsMessagesBottomSheet.value = false
            },
            containerColor = Color.White,
            sheetState = sheetState
        ) {
            Column(
                modifier = Modifier
                    .padding(Dimens.mediumSpacing)
                    .fillMaxWidth()
            ) {
                Row(
                    verticalAlignment = Alignment.CenterVertically,
                    modifier = Modifier.fillMaxWidth()
                ) {
                    MediumTextBold(
                        text = stringResource(R.string.websocket_messages),
                        modifier = Modifier.fillMaxWidth(fraction = 0.9f)
                    )
                    IconButton(onClick = {
                        scope.launch {
                            sheetState.hide()
                        }.invokeOnCompletion {
                            if (!sheetState.isVisible) {
                                showWsMessagesBottomSheet.value = false
                            }
                        }
                    }) {
                        Icon(
                            painter = painterResource(id = R.drawable.ic_close),
                            contentDescription = stringResource(id = R.string.close_button_dessc),
                            modifier = Modifier.size(Dimens.size16dp)
                        )
                    }
                }

                Spacer(modifier = Modifier.height(Dimens.spacing8dp))

                // Clear messages button
                RoundSmallButton(
                    modifier = Modifier.height(Dimens.size32dp),
                    text = stringResource(R.string.clear_messages),
                    textSize = 12.sp,
                    backgroundColor = secondary_background_color,
                    icon = painterResource(R.drawable.ic_delete),
                    iconContentDescription = stringResource(R.string.clear_messages)
                ) {
                    telnyxViewModel.clearWebsocketMessages()
                }

                Spacer(modifier = Modifier.height(Dimens.spacing16dp))

                // Messages list
                if (wsMessages.isEmpty()) {
                    Box(
                        modifier = Modifier
                            .fillMaxWidth()
                            .height(200.dp),
                        contentAlignment = Alignment.Center
                    ) {
                        Text(
                            text = stringResource(R.string.no_websocket_messages),
                            style = MaterialTheme.typography.bodyMedium,
                            color = Color.Gray
                        )
                    }
                } else {
                    LazyColumn(
                        modifier = Modifier
                            .fillMaxWidth()
                            .weight(1f)
                    ) {
                        items(wsMessages.size) { index ->
                            val message = wsMessages[index]
                            val dateFormat = remember {
                                java.text.SimpleDateFormat(
                                    "HH:mm:ss",
                                    java.util.Locale.getDefault()
                                )
                            }

                            Column(
                                modifier = Modifier
                                    .fillMaxWidth()
                                    .padding(vertical = Dimens.spacing4dp)
                                    .background(
                                        color = MaterialTheme.colorScheme.surfaceVariant,
                                        shape = MaterialTheme.shapes.small
                                    )
                                    .padding(Dimens.spacing8dp)
                            ) {
                                Text(
                                    text = stringResource(
                                        R.string.message_format,
                                        index + 1,
                                        dateFormat.format(message.timestamp)
                                    ),
                                    style = MaterialTheme.typography.titleSmall,
                                    color = MaterialTheme.colorScheme.primary
                                )
                                Spacer(modifier = Modifier.height(Dimens.spacing4dp))
                                Text(
                                    text = GsonBuilder().setPrettyPrinting().create()
                                        .toJson(message.message),
                                    style = MaterialTheme.typography.bodySmall
                                )
                            }
                            if (index < wsMessages.size - 1) {
                                Spacer(modifier = Modifier.height(Dimens.spacing8dp))
                            }
                        }
                    }
                }
            }
        }
    }
}

@Composable
fun CurrentCallState(state: TelnyxSocketEvent) {
    val callStateColor = when (state) {
        is TelnyxSocketEvent.OnIncomingCall -> MaterialTheme.colorScheme.tertiary
        is TelnyxSocketEvent.OnCallEnded -> MaterialTheme.colorScheme.tertiary
        is TelnyxSocketEvent.OnRinging -> RingingIconColor
        is TelnyxSocketEvent.OnCallDropped -> DroppedIconColor
        is TelnyxSocketEvent.OnCallReconnecting -> RingingIconColor
        else -> MainGreen
    }

    val callStateName = when (state) {
        is TelnyxSocketEvent.InitState -> stringResource(R.string.call_state_connecting)
        is TelnyxSocketEvent.OnIncomingCall -> stringResource(R.string.call_state_incoming)
        is TelnyxSocketEvent.OnCallEnded -> {
            val cause = state.message?.cause
            if (cause != null) {
                stringResource(R.string.done_with_cause, cause)
            } else {
                stringResource(R.string.done)
            }
        }

        is TelnyxSocketEvent.OnRinging -> stringResource(R.string.call_state_ringing)
        is TelnyxSocketEvent.OnCallDropped -> stringResource(R.string.call_state_dropped)
        is TelnyxSocketEvent.OnCallReconnecting -> stringResource(R.string.call_state_reconnecting)
        else -> stringResource(R.string.call_state_active)
    }

    Column(
        verticalArrangement = Arrangement.spacedBy(Dimens.spacing4dp)
    ) {
        RegularText(text = stringResource(id = R.string.call_state))
        Row(
            horizontalArrangement = Arrangement.spacedBy(Dimens.extraSmallSpacing),
            verticalAlignment = Alignment.CenterVertically
        ) {
            Box(
                modifier = Modifier
                    .size(Dimens.size12dp)
                    .background(
                        color = callStateColor,
                        shape = Dimens.shape100Percent
                    )
            )
            RegularText(
                text = callStateName
            )
        }
    }
}

@Composable
fun BottomBar(
    state: Boolean,
    telnyxViewModel: TelnyxViewModel,
    currentConfig: Profile?
) {
    val context = LocalContext.current
    val selectProfileTitle = stringResource(R.string.please_select_profile)

    Column(
        modifier = Modifier
            .fillMaxHeight(0.16f)
    ) {

        RoundedOutlinedButton(
            text = if (state) stringResource(R.string.disconnect) else stringResource(R.string.connect),
            modifier = Modifier
                .fillMaxWidth()
        ) {
            if (state) {
                telnyxViewModel.disconnect(context)
            } else {
                currentConfig?.let { profile ->
                    if (profile.sipToken?.isEmpty() == false) {
                        telnyxViewModel.tokenLogin(
                            context,
                            profile = profile,
                            txPushMetaData = null
                        )
                    } else {
                        telnyxViewModel.credentialLogin(
                            context,
                            profile = profile,
                            txPushMetaData = null
                        )
                    }
                } ?: run {
                    Toast.makeText(context, selectProfileTitle, Toast.LENGTH_SHORT).show()
                }
            }
        }

        Column(
            modifier = Modifier
                .fillMaxSize()
                .padding(bottom = Dimens.mediumPadding),
            horizontalAlignment = Alignment.CenterHorizontally,
            verticalArrangement = Arrangement.Center
        ) {
            val environmentLabel = if (telnyxViewModel.serverConfigurationIsDev) {
                stringResource(R.string.development_label)
            } else {
                stringResource(R.string.production_label)
            }.capitalizeFirstChar()!!

            RegularText(
                text = stringResource(
                    R.string.bottom_bar_production_text,
                    environmentLabel,
                    TelnyxClient.SDK_VERSION,
                    BuildConfig.VERSION_NAME
                ),
                color = MaterialTheme.colorScheme.tertiary,
                textAlign = TextAlign.Center
            )
        }
    }

}

@Preview
@Composable
fun HomeScreenPreview() {
    val fakeViewModel = TelnyxViewModel()

    TelnyxAndroidWebRTCSDKTheme {
        Scaffold(modifier = Modifier.fillMaxSize()) { innerPadding ->
            innerPadding.calculateTopPadding()
            HomeScreen(rememberNavController(), telnyxViewModel = fakeViewModel)
        }
    }
}<|MERGE_RESOLUTION|>--- conflicted
+++ resolved
@@ -123,11 +123,8 @@
     var showLoginBottomSheet by remember { mutableStateOf(false) }
     var showEnvironmentBottomSheet by remember { mutableStateOf(false) }
     var showPreCallDiagnosisBottomSheet by remember { mutableStateOf(false) }
-<<<<<<< HEAD
     var showAssistantLoginBottomSheet by remember { mutableStateOf(false) }
-=======
     var showCodecSelectionDialog by remember { mutableStateOf(false) }
->>>>>>> a02e07af
     var showOverflowMenu by remember { mutableStateOf(false) }
     var showRegionMenu by remember { mutableStateOf(false) }
     val currentConfig by telnyxViewModel.currentProfile.collectAsState()
@@ -798,7 +795,6 @@
         }
     }
 
-<<<<<<< HEAD
     // Assistant Login Bottom Sheet
     if (showAssistantLoginBottomSheet) {
         AssistantLoginBottomSheet(
@@ -807,7 +803,7 @@
             showAssistantLoginBottomSheet = false
         }
     }
-=======
+    
     // Codec Selection Dialog
     CodecSelectionDialog(
         isVisible = showCodecSelectionDialog,
@@ -826,7 +822,6 @@
             ).show()
         }
     )
->>>>>>> a02e07af
 }
 
 
