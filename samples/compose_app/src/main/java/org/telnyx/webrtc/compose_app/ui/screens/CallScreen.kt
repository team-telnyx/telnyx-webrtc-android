package org.telnyx.webrtc.compose_app.ui.screens

import android.media.AudioManager
import android.media.ToneGenerator
import android.media.ToneGenerator.*
import android.widget.Toast
import androidx.compose.animation.AnimatedContent
import androidx.compose.foundation.Image
import androidx.compose.foundation.border
import androidx.compose.foundation.layout.Arrangement
import androidx.compose.foundation.layout.Box
import androidx.compose.foundation.layout.Column
import androidx.compose.foundation.layout.Row
import androidx.compose.foundation.layout.fillMaxSize
import androidx.compose.foundation.layout.fillMaxWidth
import androidx.compose.foundation.layout.padding
import androidx.compose.foundation.layout.size
import androidx.compose.foundation.layout.wrapContentHeight
import androidx.compose.foundation.rememberScrollState
import androidx.compose.foundation.shape.RoundedCornerShape
import androidx.compose.foundation.verticalScroll
import androidx.compose.material3.Button
import androidx.compose.material3.ButtonDefaults
import androidx.compose.material3.ExperimentalMaterial3Api
import androidx.compose.material3.Icon
import androidx.compose.material3.IconButton
import androidx.compose.material3.IconButtonDefaults
import androidx.compose.material3.MaterialTheme
import androidx.compose.material3.ModalBottomSheet
import androidx.compose.material3.Scaffold
import androidx.compose.material3.rememberModalBottomSheetState
import androidx.compose.runtime.Composable
import androidx.compose.runtime.LaunchedEffect
import androidx.compose.runtime.collectAsState
import androidx.compose.runtime.getValue
import androidx.compose.runtime.livedata.observeAsState
import androidx.compose.runtime.mutableStateOf
import androidx.compose.runtime.remember
import androidx.compose.runtime.rememberCoroutineScope
import androidx.compose.runtime.setValue
import org.telnyx.webrtc.compose_app.ui.components.CallQualityDisplay
import androidx.compose.ui.Alignment
import androidx.compose.ui.Modifier
import androidx.compose.ui.draw.clip
import androidx.compose.ui.graphics.Color
import androidx.compose.ui.graphics.ColorFilter
import androidx.compose.ui.platform.LocalContext
import androidx.compose.ui.platform.testTag
import androidx.compose.ui.res.painterResource
import androidx.compose.ui.res.stringResource
import androidx.compose.ui.text.input.ImeAction
import androidx.compose.ui.tooling.preview.Preview
import androidx.navigation.compose.rememberNavController
import com.telnyx.webrtc.common.TelnyxSocketEvent
import com.telnyx.webrtc.common.TelnyxViewModel
import kotlinx.coroutines.launch
import org.telnyx.webrtc.compose_app.R
import org.telnyx.webrtc.compose_app.ui.theme.Dimens
import org.telnyx.webrtc.compose_app.ui.theme.TelnyxAndroidWebRTCSDKTheme
import org.telnyx.webrtc.compose_app.ui.theme.callRed
import org.telnyx.webrtc.compose_app.ui.theme.telnyxGreen
import org.telnyx.webrtc.compose_app.ui.viewcomponents.MediumTextBold
import org.telnyx.webrtc.compose_app.ui.viewcomponents.OutlinedEdiText
import timber.log.Timber

private val toneGenerator = ToneGenerator(AudioManager.STREAM_NOTIFICATION, 100)

@Composable
fun CallScreen(telnyxViewModel: TelnyxViewModel) {
    val context = LocalContext.current

    val uiState by telnyxViewModel.uiState.collectAsState()
    var callUIState by remember { mutableStateOf(CallUIState.IDLE) }
    val loudSpeakerOn = telnyxViewModel.currentCall?.getIsOnLoudSpeakerStatus()?.observeAsState(initial = false)
    val isMuted = telnyxViewModel.currentCall?.getIsMuteStatus()?.observeAsState(initial = false)
    val isHolded = telnyxViewModel.currentCall?.getIsOnHoldStatus()?.observeAsState(initial = false)

    var showDialpadSection by remember { mutableStateOf(false) }
<<<<<<< HEAD
    var destinationNumber by remember { mutableStateOf("") }
=======
    val callQualityMetrics by telnyxViewModel.callQualityMetrics.collectAsState()
>>>>>>> 8d422144

    LaunchedEffect(uiState) {
        Timber.d("UI State: $uiState")
        callUIState = when (uiState) {
            is TelnyxSocketEvent.OnClientReady -> CallUIState.IDLE
            is TelnyxSocketEvent.OnIncomingCall -> {
                CallUIState.INCOMING
            }
            is TelnyxSocketEvent.OnCallAnswered,
            is TelnyxSocketEvent.OnCallDropped,
            is TelnyxSocketEvent.OnCallReconnecting -> {
                CallUIState.ACTIVE
            }
            is TelnyxSocketEvent.OnCallEnded -> {
                destinationNumber = ""

                if (telnyxViewModel.currentCall != null)
                    CallUIState.ACTIVE
                else
                    CallUIState.IDLE
            }
            is TelnyxSocketEvent.OnRinging -> {
                CallUIState.ACTIVE
            }
            else -> {
                CallUIState.IDLE
            }
        }
    }

    Column(
        verticalArrangement = Arrangement.spacedBy(Dimens.smallSpacing)
    ) {
        var isPhoneNumber by remember { mutableStateOf(false) }
        
        // Add the toggle button at the top
        AnimatedContent(targetState = callUIState, label = "Animated call area") { callState ->
            if (callState == CallUIState.IDLE) {
                DestinationTypeSwitcher(isPhoneNumber) {
                    isPhoneNumber = it
                }
            }
        }

        AnimatedContent(targetState = callUIState, label = "Animated call area") { callState ->
            if (callState != CallUIState.INCOMING) {
                OutlinedEdiText(
                    text = destinationNumber,
                    hint = if (isPhoneNumber) stringResource(R.string.phone_number_hint) else stringResource(R.string.sip_address_hint),
                    modifier = Modifier.fillMaxWidth().testTag("callInput"),
                    imeAction = ImeAction.Done,
                    keyboardType = if (isPhoneNumber) androidx.compose.ui.text.input.KeyboardType.Phone else androidx.compose.ui.text.input.KeyboardType.Text,
                    enabled = callUIState != CallUIState.ACTIVE
                ) {
                    destinationNumber = it
                }
            }
        }

        Box (
            modifier = Modifier
                .fillMaxWidth()
                .padding(bottom = Dimens.spacing24dp),
            contentAlignment = Alignment.Center
        ) {

            AnimatedContent(targetState = callUIState, label = "Animated call area")  { callState ->
                when (callState) {
                    CallUIState.IDLE -> {
                        HomeIconButton(Modifier.testTag("call"), icon = R.drawable.baseline_call_24, backGroundColor = telnyxGreen, contentColor = Color.Black) {
                            if (destinationNumber.isNotEmpty())
                                telnyxViewModel.sendInvite(context, destinationNumber, true)
                        }
                    }
                    CallUIState.ACTIVE ->  {
                        Column(horizontalAlignment = Alignment.CenterHorizontally,
                            verticalArrangement = Arrangement.spacedBy(Dimens.smallSpacing),
                            modifier = Modifier.testTag("callActiveView")) {
                            Row(
                                horizontalArrangement = Arrangement.spacedBy(Dimens.smallSpacing),
                                verticalAlignment = Alignment.CenterVertically
                            ) {
                                HomeIconButton(Modifier.testTag("mute"), icon = if (isMuted?.value == true) R.drawable.mute_off_24 else R.drawable.mute_24, backGroundColor = MaterialTheme.colorScheme.secondary, contentColor = Color.Black) {
                                    telnyxViewModel.currentCall?.onMuteUnmutePressed()
                                }

                                HomeIconButton(Modifier.testTag("loudSpeaker"), icon = if (loudSpeakerOn?.value == true) R.drawable.speaker_24 else R.drawable.speaker_off_24, backGroundColor = MaterialTheme.colorScheme.secondary, contentColor = Color.Black) {
                                    telnyxViewModel.currentCall?.onLoudSpeakerPressed()
                                }

                                HomeIconButton(Modifier.testTag("hold"), icon = if (isHolded?.value == true) R.drawable.play_24 else R.drawable.pause_24, backGroundColor = MaterialTheme.colorScheme.secondary, contentColor = Color.Black) {
                                    telnyxViewModel.holdUnholdCurrentCall(context)
                                }

                                HomeIconButton(Modifier.testTag("dialpad"), icon = R.drawable.dialpad_24, backGroundColor = MaterialTheme.colorScheme.secondary, contentColor = Color.Black) {
                                    showDialpadSection = true
                                }
                            }
                            Row(
                                horizontalArrangement = Arrangement.spacedBy(Dimens.smallSpacing),
                                verticalAlignment = Alignment.CenterVertically
                            ) {
                                HomeIconButton(Modifier.testTag("endCall"), icon = R.drawable.baseline_call_end_24, backGroundColor = callRed, contentColor = Color.White) {
                                    telnyxViewModel.endCall(context)
                                }
                            }
                            // Display call quality metrics when available
                            CallQualityDisplay(metrics = callQualityMetrics)
                        }

                    }
                    CallUIState.INCOMING ->  {
                        Row(
                            horizontalArrangement = Arrangement.spacedBy(Dimens.extraLargeSpacing),
                            verticalAlignment = Alignment.CenterVertically
                        ) {
                            HomeIconButton(Modifier.testTag("callReject"), icon = R.drawable.baseline_call_end_24, backGroundColor = callRed, contentColor = Color.Black) {
                                val inviteResponse = (uiState as TelnyxSocketEvent.OnIncomingCall).message
                                Timber.i("Reject call UI ${inviteResponse.callId}")
                                telnyxViewModel.rejectCall(context, inviteResponse.callId)
                            }
                            HomeIconButton(Modifier.testTag("callAnswer"), icon = R.drawable.baseline_call_24, backGroundColor = telnyxGreen, contentColor = Color.Black) {
                                val inviteResponse = (uiState as TelnyxSocketEvent.OnIncomingCall).message
<<<<<<< HEAD
                                telnyxViewModel.answerCall(context, inviteResponse.callId, inviteResponse.callerIdNumber)
                                destinationNumber = inviteResponse.callerIdName
=======
                                telnyxViewModel.answerCall(context, inviteResponse.callId, inviteResponse.callerIdNumber, true)
>>>>>>> 8d422144
                            }
                        }

                    }
                }
            }


        }
    }

    if (showDialpadSection) {
        DialpadSection(telnyxViewModel::dtmfPressed) {
            showDialpadSection = false
        }
    }
}



@Composable
fun HomeIconButton(
    modifier: Modifier,
    icon: Int,
    backGroundColor: Color,
    contentColor: Color?,
    onClick: () -> Unit
) {

    IconButton(
        modifier = modifier.size(Dimens.size60dp),
        colors = IconButtonDefaults.iconButtonColors(containerColor = backGroundColor, contentColor = contentColor ?: Color.Black),
        onClick = onClick) {
        Image(painter = painterResource(icon),
            contentDescription = "",
            modifier = Modifier.padding(Dimens.smallSpacing),
            colorFilter = ColorFilter.tint(contentColor ?: Color.Black))
    }
}

@OptIn(ExperimentalMaterial3Api::class)
@Composable
fun DialpadSection(onKeyPress: (String) -> Unit, onDismiss: () -> Unit) {
    val sheetState = rememberModalBottomSheetState(true)
    val scope = rememberCoroutineScope()

    var selectedNumbers by remember { mutableStateOf("") }

    ModalBottomSheet(
        modifier = Modifier.fillMaxWidth().wrapContentHeight(),
        onDismissRequest = {
            onDismiss.invoke()
        },
        containerColor = Color.White,
        sheetState = sheetState
    ) {
        Column(
            modifier = Modifier.padding(Dimens.mediumSpacing),
            verticalArrangement = Arrangement.spacedBy(Dimens.mediumSpacing)
        ) {

            Row(
                verticalAlignment = Alignment.CenterVertically,
                modifier = Modifier.fillMaxWidth()
            ) {
                MediumTextBold(
                    text = stringResource(id = R.string.dtmf_dialpad),
                    modifier = Modifier.fillMaxWidth(fraction = 0.9f)
                )
                IconButton(onClick = {
                    scope.launch {
                        sheetState.hide()
                    }.invokeOnCompletion {
                        if (!sheetState.isVisible) {
                            onDismiss.invoke()
                        }
                    }
                }) {
                    Icon(
                        painter = painterResource(id = R.drawable.ic_close),
                        contentDescription = stringResource(id = R.string.close_button_dessc)
                    )
                }
            }

            Row(
                verticalAlignment = Alignment.CenterVertically,
                modifier = Modifier.fillMaxWidth()
            ) {

                OutlinedEdiText(
                    text = selectedNumbers,
                    hint = stringResource(R.string.dtmf_dialpad),
                    modifier = Modifier.fillMaxWidth(),
                ) {
                    selectedNumbers = it
                }
            }

            Row(
                verticalAlignment = Alignment.CenterVertically,
                modifier = Modifier.fillMaxWidth()
            ) {
                NumericKeyboard() { key ->
                    selectedNumbers += key
                    onKeyPress(key)
                }
            }
        }
    }
}

@Composable
fun NumericKeyboard(onKeyPress: (String) -> Unit) {
    val buttons = listOf(
        listOf("1", "2", "3"),
        listOf("4", "5", "6"),
        listOf("7", "8", "9"),
        listOf("*", "0", "#")
    )

    Column(horizontalAlignment = Alignment.CenterHorizontally,
        modifier = Modifier.fillMaxWidth()) {
        buttons.forEach { row ->
            Row {
                row.forEach { key ->
                    Button(
                        onClick = {
                            onKeyPress(key)
                            key.toIntOrNull()?.let {
                                onNumberClicked(it)
                            }
                        },
                        colors = ButtonDefaults.buttonColors(
                            containerColor = MaterialTheme.colorScheme.secondary
                        ),
                        modifier = Modifier
                            .padding(Dimens.smallPadding)
                            .size(Dimens.size80dp)
                    ) {
                        MediumTextBold(text = key)
                    }
                }
            }
        }
    }
}

private fun onNumberClicked(number: Int) {
    when (number) {
        0 -> {
            toneGenerator.startTone(TONE_DTMF_0, 500)
        }
        1 -> {
            toneGenerator.startTone(TONE_DTMF_1, 500)
        }
        2 -> {
            toneGenerator.startTone(TONE_DTMF_2, 500)
        }
        3 -> {
            toneGenerator.startTone(TONE_DTMF_3, 500)
        }
        4 -> {
            toneGenerator.startTone(TONE_DTMF_4, 500)
        }
        5 -> {
            toneGenerator.startTone(TONE_DTMF_5, 500)
        }
        6 -> {
            toneGenerator.startTone(TONE_DTMF_6, 500)
        }
        7 -> {
            toneGenerator.startTone(TONE_DTMF_7, 500)
        }
        8 -> {
            toneGenerator.startTone(TONE_DTMF_8, 500)
        }
        9 -> {
            toneGenerator.startTone(TONE_DTMF_9, 500)
        }
    }

}

@Composable
fun DestinationTypeSwitcher(isPhoneNumber: Boolean, onCheckedChange: (Boolean) -> Unit) {
    Row(
        modifier = Modifier
            .padding(top = Dimens.spacing8dp)
            .fillMaxWidth()
            .wrapContentHeight()
            .clip(RoundedCornerShape(Dimens.size4dp))
            .border(Dimens.borderStroke1dp,
                Color.Black,
                RoundedCornerShape(Dimens.size4dp)),
        horizontalArrangement = Arrangement.Center
    ) {
        ToggleButton(
            modifier = Modifier.weight(1f),
            text = stringResource(id = R.string.sip_address_toggle),
            isSelected = !isPhoneNumber,
            onClick = { onCheckedChange(false) }
        )
        ToggleButton(
            modifier = Modifier.weight(1f),
            text = stringResource(id = R.string.phone_number_toggle),
            isSelected = isPhoneNumber,
            onClick = { onCheckedChange(true) }
        )
    }
}

private enum class CallUIState {
    IDLE,
    INCOMING,
    ACTIVE
}

@Preview
@Composable
fun CallScreenPreview() {
    val fakeViewModel = TelnyxViewModel()

    TelnyxAndroidWebRTCSDKTheme {
        Scaffold(modifier = Modifier.fillMaxSize()) { innerPadding ->
            innerPadding.calculateTopPadding()
            CallScreen(telnyxViewModel = fakeViewModel)
        }
    }
}<|MERGE_RESOLUTION|>--- conflicted
+++ resolved
@@ -76,14 +76,10 @@
     val isHolded = telnyxViewModel.currentCall?.getIsOnHoldStatus()?.observeAsState(initial = false)
 
     var showDialpadSection by remember { mutableStateOf(false) }
-<<<<<<< HEAD
     var destinationNumber by remember { mutableStateOf("") }
-=======
     val callQualityMetrics by telnyxViewModel.callQualityMetrics.collectAsState()
->>>>>>> 8d422144
 
     LaunchedEffect(uiState) {
-        Timber.d("UI State: $uiState")
         callUIState = when (uiState) {
             is TelnyxSocketEvent.OnClientReady -> CallUIState.IDLE
             is TelnyxSocketEvent.OnIncomingCall -> {
@@ -115,7 +111,7 @@
         verticalArrangement = Arrangement.spacedBy(Dimens.smallSpacing)
     ) {
         var isPhoneNumber by remember { mutableStateOf(false) }
-        
+
         // Add the toggle button at the top
         AnimatedContent(targetState = callUIState, label = "Animated call area") { callState ->
             if (callState == CallUIState.IDLE) {
@@ -204,12 +200,8 @@
                             }
                             HomeIconButton(Modifier.testTag("callAnswer"), icon = R.drawable.baseline_call_24, backGroundColor = telnyxGreen, contentColor = Color.Black) {
                                 val inviteResponse = (uiState as TelnyxSocketEvent.OnIncomingCall).message
-<<<<<<< HEAD
-                                telnyxViewModel.answerCall(context, inviteResponse.callId, inviteResponse.callerIdNumber)
                                 destinationNumber = inviteResponse.callerIdName
-=======
                                 telnyxViewModel.answerCall(context, inviteResponse.callId, inviteResponse.callerIdNumber, true)
->>>>>>> 8d422144
                             }
                         }
 
