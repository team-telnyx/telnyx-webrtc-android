package org.telnyx.webrtc.xml_app

import android.content.ClipboardManager
import android.content.Intent
import android.os.Build
import android.os.Bundle
import android.view.View
import android.widget.Toast
import android.view.GestureDetector
import android.view.MotionEvent
import android.widget.TextView
import androidx.recyclerview.widget.RecyclerView
import com.google.android.material.bottomsheet.BottomSheetDialog
import androidx.activity.enableEdgeToEdge
import androidx.activity.viewModels
import androidx.appcompat.app.AppCompatActivity
import androidx.core.content.ContextCompat
import androidx.core.view.ViewCompat
import androidx.core.view.WindowInsetsCompat
import androidx.lifecycle.DefaultLifecycleObserver
import androidx.lifecycle.LifecycleOwner
import androidx.lifecycle.lifecycleScope
import androidx.navigation.NavController
import androidx.navigation.fragment.NavHostFragment
import androidx.navigation.ui.AppBarConfiguration
import com.google.android.material.button.MaterialButton
import com.google.firebase.FirebaseApp
import com.karumi.dexter.Dexter
import com.karumi.dexter.MultiplePermissionsReport
import com.karumi.dexter.PermissionToken
import com.karumi.dexter.listener.PermissionRequest
import com.karumi.dexter.listener.multi.MultiplePermissionsListener
import com.telnyx.webrtc.common.TelnyxSessionState
import com.telnyx.webrtc.common.TelnyxSocketEvent
import com.telnyx.webrtc.common.TelnyxViewModel
import com.telnyx.webrtc.common.notification.MyFirebaseMessagingService
import com.telnyx.webrtc.common.notification.LegacyCallNotificationService
import com.telnyx.webrtc.sdk.TelnyxClient
import kotlinx.coroutines.launch
import org.telnyx.webrtc.xmlapp.BuildConfig
import org.telnyx.webrtc.xmlapp.R
import org.telnyx.webrtc.xmlapp.databinding.ActivityMainBinding
import androidx.appcompat.app.AlertDialog
<<<<<<< HEAD
import org.telnyx.webrtc.xml_app.home.PreCallDiagnosisBottomSheetFragment
=======
import android.view.ViewGroup
>>>>>>> 41bab202

class MainActivity : AppCompatActivity(), DefaultLifecycleObserver {
    private lateinit var binding: ActivityMainBinding
    private lateinit var navController: NavController
    private lateinit var appBarConfiguration: AppBarConfiguration
    private lateinit var gestureDetector: GestureDetector
    private lateinit var websocketMessagesAdapter: WebsocketMessagesAdapter

    private val telnyxViewModel: TelnyxViewModel by viewModels()
    private var lastShownErrorMessage: String? = null

    override fun onCreate(savedInstanceState: Bundle?) {
        super<AppCompatActivity>.onCreate(savedInstanceState)
        FirebaseApp.initializeApp(this)
        lifecycle.addObserver(this)

        lifecycleScope.launch {
            telnyxViewModel.initProfile(this@MainActivity)
            checkPermission()
            handleCallNotification(intent)
        }

        enableEdgeToEdge()
        binding = ActivityMainBinding.inflate(layoutInflater)
        setContentView(binding.root)

        ViewCompat.setOnApplyWindowInsetsListener(binding.main) { v, insets ->
            val systemBars = insets.getInsets(WindowInsetsCompat.Type.systemBars())
            v.setPadding(systemBars.left, systemBars.top, systemBars.right, systemBars.bottom)
            insets
        }

        // Set up Navigation
        val navHostFragment = supportFragmentManager
            .findFragmentById(R.id.nav_host_fragment) as NavHostFragment
        navController = navHostFragment.navController

        appBarConfiguration = AppBarConfiguration(
            setOf(R.id.loginFragment)
        )

        setupUI()
        setupGestureDetector()
        bindEvents()
    }

    override fun onSupportNavigateUp(): Boolean {
        return navController.navigateUp() || super.onSupportNavigateUp()
    }

    override fun onNewIntent(intent: Intent) {
        super.onNewIntent(intent)
        handleCallNotification(intent)
    }

    override fun onStop(owner: LifecycleOwner) {
        super<DefaultLifecycleObserver>.onStop(owner)
        telnyxViewModel.disconnect(this)
    }

    private fun setupUI() {
        refreshVersionInfoText()
        
        // Initialize websocket messages adapter
        websocketMessagesAdapter = WebsocketMessagesAdapter()
        
        // Set up overflow menu
        binding.menuButton.setOnClickListener {
            showOverflowMenu()
        }
    }
    
    /**
     * Shows the overflow menu with options
     */
    private fun showOverflowMenu() {
        val popupMenu = androidx.appcompat.widget.PopupMenu(this, binding.menuButton)
        popupMenu.menuInflater.inflate(R.menu.overflow_menu, popupMenu.menu)
        
        // Add badge count to websocket messages menu item if there are messages
        val wsMessages = telnyxViewModel.wsMessages.value
        if (wsMessages.isNotEmpty()) {
            val menuItem = popupMenu.menu.findItem(R.id.action_websocket_messages)
            menuItem.title = "Websocket Messages"
        }
        
        popupMenu.setOnMenuItemClickListener { menuItem ->
            when (menuItem.itemId) {
                R.id.action_websocket_messages -> {
                    showWebsocketMessagesBottomSheet()
                    true
                }
                R.id.action_copy_fcm_token -> {
                    copyFcmTokenToClipboard()
                    true
                }
                R.id.action_disable_push -> {
                    disablePushNotifications()
                    true
                }
                else -> false
            }
        }
        
        popupMenu.show()
    }
    
    /**
     * Copies the FCM token to the clipboard
     */
    private fun copyFcmTokenToClipboard() {
        val token = telnyxViewModel.retrieveFCMToken()
        val clipboard = getSystemService(CLIPBOARD_SERVICE) as ClipboardManager
        clipboard.setPrimaryClip(android.content.ClipData.newPlainText("FCM Token", token))
        Toast.makeText(this, "FCM Token copied to clipboard", Toast.LENGTH_SHORT).show()
    }
    
    /**
     * Disables push notifications
     */
    private fun disablePushNotifications() {
        telnyxViewModel.disablePushNotifications(this)
        Toast.makeText(this, R.string.push_notifications_disabled, Toast.LENGTH_SHORT).show()
    }

    private fun bindEvents() {
        lifecycleScope.launch {
            telnyxViewModel.sessionsState.collect { sessionState ->
                when (sessionState) {
                    is TelnyxSessionState.ClientLoggedIn -> {
                        binding.socketStatusIcon.isEnabled = true
                        binding.socketStatusInfo.text = getString(R.string.client_ready)
                        binding.sessionId.text = sessionState.message.sessid

                        binding.bottomButton.text = getString(R.string.disconnect)
                        binding.bottomButton.setOnClickListener {
                            telnyxViewModel.disconnect(this@MainActivity)
                        }

                        binding.callState.visibility = View.VISIBLE
                        binding.callStateLabel.visibility = View.VISIBLE
                        
                        // Show menu button when connected
                        binding.menuButton.visibility = View.VISIBLE
                        
                        // Start collecting websocket messages
                        telnyxViewModel.collectWebsocketMessages()
                    }

                    is TelnyxSessionState.ClientDisconnected -> {
                        binding.socketStatusIcon.isEnabled = false
                        binding.socketStatusInfo.text = getString(R.string.disconnected)
                        binding.sessionId.text = getString(R.string.dash)

                        binding.bottomButton.text = getString(R.string.connect)
                        binding.bottomButton.setOnClickListener {
                            telnyxViewModel.currentProfile.value?.let { currentProfile ->
                                if (currentProfile.sipToken?.isEmpty() == false)
                                    telnyxViewModel.tokenLogin(this@MainActivity, currentProfile,null)
                                else
                                    telnyxViewModel.credentialLogin(this@MainActivity, currentProfile,null)
                            }
                        }

                        binding.callState.visibility = View.GONE
                        binding.callStateLabel.visibility = View.GONE
                        
                        // Hide menu button when disconnected
                        binding.menuButton.visibility = View.GONE
                    }
                }
            }
        }

        lifecycleScope.launch {
            telnyxViewModel.sessionStateError.collect { error ->
                error?.let {
                    if (it != lastShownErrorMessage) {
                        AlertDialog.Builder(this@MainActivity)
                            .setTitle("Error")
                            .setMessage(it)
                            .setPositiveButton(android.R.string.ok) { dialog, which ->
                                dialog.dismiss()
                            }
                            .show()
                        lastShownErrorMessage = it
                    }
                }
            }
        }

        lifecycleScope.launch {
            telnyxViewModel.isLoading.collect { isLoading ->
                binding.progressIndicator.visibility =
                    if (isLoading) View.VISIBLE else View.INVISIBLE
            }
        }

        // Listen for call state changes:
        lifecycleScope.launch {
            telnyxViewModel.uiState.collect { uiState ->
                updateCallState(uiState)
            }
        }
        
        // Listen for websocket messages
        lifecycleScope.launch {
            telnyxViewModel.wsMessages.collect { messages ->
                // Update the adapter if the bottom sheet is showing
                websocketMessagesAdapter.updateMessages(messages)
            }
        }
    }

    private fun updateCallState(uiState: TelnyxSocketEvent) {
        val iconDrawable = when (uiState) {
            is TelnyxSocketEvent.OnIncomingCall -> R.drawable.incoming_indicator
            is TelnyxSocketEvent.OnCallEnded -> R.drawable.done_indicator
            is TelnyxSocketEvent.OnRinging -> R.drawable.ringing_indicator
            is TelnyxSocketEvent.OnCallDropped -> R.drawable.done_indicator
            is TelnyxSocketEvent.OnCallReconnecting -> R.drawable.ringing_indicator
            else -> R.drawable.status_circle // For Active, Init, Media, ClientReady
        }

        val callStateName = when (uiState) {
            is TelnyxSocketEvent.InitState -> getString(R.string.call_state_connecting)
            is TelnyxSocketEvent.OnIncomingCall -> getString(R.string.call_state_incoming)
            is TelnyxSocketEvent.OnCallEnded -> {
                val cause = uiState.message?.cause
                if (cause != null) "Done - $cause" else getString(R.string.call_state_ended)
            }
            is TelnyxSocketEvent.OnRinging -> getString(R.string.call_state_ringing)
            is TelnyxSocketEvent.OnCallDropped -> getString(R.string.call_state_dropped)
            is TelnyxSocketEvent.OnCallReconnecting -> getString(R.string.call_state_reconnecting)
            is TelnyxSocketEvent.OnCallAnswered -> getString(R.string.call_state_active)
            is TelnyxSocketEvent.OnMedia -> getString(R.string.call_state_active)
            is TelnyxSocketEvent.OnClientReady -> getString(R.string.client_ready)
        }
        binding.callStateIcon.setBackgroundResource(iconDrawable)
        binding.callStateInfo.text = callStateName
    }

    fun highlightButton(button: MaterialButton) {
        button.setBackgroundColor(ContextCompat.getColor(this, R.color.main_green))
        button.setTextColor(ContextCompat.getColor(this, android.R.color.white))
    }

    fun resetButton(button: MaterialButton) {
        button.setBackgroundColor(ContextCompat.getColor(this, android.R.color.white))
        button.setTextColor(ContextCompat.getColor(this, android.R.color.black))
    }

    private fun handleCallNotification(intent: Intent?) {

        if (intent == null) {
            return
        }

        val serviceIntent = Intent(this, LegacyCallNotificationService::class.java).apply {
            putExtra("action", LegacyCallNotificationService.STOP_ACTION)
        }
        serviceIntent.setAction(LegacyCallNotificationService.STOP_ACTION)
        startService(serviceIntent)

        val action = intent.extras?.getString(MyFirebaseMessagingService.EXT_KEY_DO_ACTION)

        action?.let {
            val txPushMetaData =
                intent.extras?.getString(MyFirebaseMessagingService.TX_PUSH_METADATA)
            when (action) {
                MyFirebaseMessagingService.ACT_ANSWER_CALL -> {
                    telnyxViewModel.answerIncomingPushCall(this, txPushMetaData, true)
                }

                MyFirebaseMessagingService.ACT_REJECT_CALL -> {
                    telnyxViewModel.rejectIncomingPushCall(this, txPushMetaData)
                }

                MyFirebaseMessagingService.ACT_OPEN_TO_REPLY -> {
                    telnyxViewModel.connectWithLastUsedConfig(this, txPushMetaData)
                }
            }
        }
    }

    private fun setupGestureDetector() {
        gestureDetector = GestureDetector(this, object : GestureDetector.SimpleOnGestureListener() {
            override fun onLongPress(e: MotionEvent) {
                // Only show environment bottom sheet when not logged in
                if (telnyxViewModel.sessionsState.value is TelnyxSessionState.ClientDisconnected) {
                    showEnvironmentBottomSheet()
                }
            }
        })

        binding.imageView.setOnTouchListener { v, event ->
            gestureDetector.onTouchEvent(event)
            true
        }
    }

    private fun showEnvironmentBottomSheet() {
        val bottomSheetDialog = BottomSheetDialog(this)
        val bottomSheetView = layoutInflater.inflate(R.layout.bottom_sheet_environment, null)

        bottomSheetView.findViewById<View>(R.id.closeButton).setOnClickListener {
            bottomSheetDialog.dismiss()
        }

        bottomSheetView.findViewById<View>(R.id.devEnvironmentButton).setOnClickListener {
            telnyxViewModel.changeServerConfigEnvironment(true)
            Toast.makeText(
                this,
                R.string.switched_to_development,
                Toast.LENGTH_LONG
            ).show()
            refreshVersionInfoText()
            bottomSheetDialog.dismiss()
        }

        bottomSheetView.findViewById<View>(R.id.prodEnvironmentButton).setOnClickListener {
            telnyxViewModel.changeServerConfigEnvironment(false)
            Toast.makeText(
                this,
                R.string.switched_to_production,
                Toast.LENGTH_LONG
            ).show()
            refreshVersionInfoText()
            bottomSheetDialog.dismiss()
        }

<<<<<<< HEAD
        bottomSheetView.findViewById<View>(R.id.copyFcmTokenButton).setOnClickListener {
            val token = telnyxViewModel.retrieveFCMToken()
            val clipboard = getSystemService(CLIPBOARD_SERVICE) as ClipboardManager
            clipboard.setPrimaryClip(android.content.ClipData.newPlainText("FCM Token", token))
            bottomSheetDialog.dismiss()
        }

        bottomSheetView.findViewById<View>(R.id.disablePushButton).setOnClickListener {
            telnyxViewModel.disablePushNotifications(this)
            Toast.makeText(
                this,
                R.string.push_notifications_disabled,
                Toast.LENGTH_LONG
            ).show()
            bottomSheetDialog.dismiss()
        }
        
        // Show Pre-call diagnosis button only when user is logged in
        val preCallDiagnosisButton = bottomSheetView.findViewById<View>(R.id.preCallDiagnosisButton)
        if (telnyxViewModel.sessionsState.value is TelnyxSessionState.ClientLoggedIn) {
            preCallDiagnosisButton.visibility = View.VISIBLE
            preCallDiagnosisButton.setOnClickListener {
                bottomSheetDialog.dismiss()
                showPreCallDiagnosisBottomSheet()
            }
        } else {
            preCallDiagnosisButton.visibility = View.GONE
        }
=======
        // Hide FCM token and push notification buttons as they're now in the overflow menu
        bottomSheetView.findViewById<View>(R.id.copyFcmTokenButton).visibility = View.GONE
        bottomSheetView.findViewById<View>(R.id.disablePushButton).visibility = View.GONE
>>>>>>> 41bab202

        bottomSheetDialog.setContentView(bottomSheetView)
        bottomSheetDialog.show()
    }
    
    private fun showPreCallDiagnosisBottomSheet() {
        val bottomSheet = PreCallDiagnosisBottomSheetFragment()
        bottomSheet.show(supportFragmentManager, PreCallDiagnosisBottomSheetFragment.TAG)
        
        // Start the diagnosis call
        lifecycleScope.launch {
            telnyxViewModel.makePreCallDiagnosis(this@MainActivity, BuildConfig.PRECALL_DIAGNOSIS_NUMBER)
        }
    }

    private fun checkPermission() {
        // Create a mutable list of permissions that will always be needed.
        val permissions = mutableListOf(
            android.Manifest.permission.RECORD_AUDIO
        )

        // Conditionally add permissions based on the API level.
        if (Build.VERSION.SDK_INT >= Build.VERSION_CODES.TIRAMISU) {
            permissions.add(android.Manifest.permission.POST_NOTIFICATIONS)
        }
        if (Build.VERSION.SDK_INT >= 34) { // Only available on Android 14 and above.
            permissions.add(android.Manifest.permission.FOREGROUND_SERVICE_MICROPHONE)
        }

        // Now use Dexter to check the permissions.
        Dexter.withContext(this)
            .withPermissions(*permissions.toTypedArray())
            .withListener(object : MultiplePermissionsListener {
                override fun onPermissionsChecked(report: MultiplePermissionsReport?) {
                    report?.let {
                        if (report.areAllPermissionsGranted()) {
                            // All permissions are granted.
                        } else {
                            // Some permissions are denied.
                            Toast.makeText(
                                this@MainActivity,
                                getString(R.string.notification_permission_text),
                                Toast.LENGTH_LONG
                            ).show()
                        }
                    }
                }

                override fun onPermissionRationaleShouldBeShown(
                    permissions: MutableList<PermissionRequest>?,
                    token: PermissionToken?
                ) {
                    token?.continuePermissionRequest()
                }
            }).check()
    }

    /**
     * Shows the websocket messages bottom sheet.
     */
    private fun showWebsocketMessagesBottomSheet() {
        val bottomSheetDialog = BottomSheetDialog(this)
        val bottomSheetView = layoutInflater.inflate(R.layout.bottom_sheet_ws_messages, null)
        
        // Set bottom sheet height to 70% of screen height
        val displayMetrics = resources.displayMetrics
        val screenHeight = displayMetrics.heightPixels
        bottomSheetView.layoutParams = ViewGroup.LayoutParams(
            ViewGroup.LayoutParams.MATCH_PARENT,
            (screenHeight * 0.8).toInt()
        )
        
        // Set up close button
        bottomSheetView.findViewById<View>(R.id.closeButton).setOnClickListener {
            bottomSheetDialog.dismiss()
        }
        
        // Set up clear messages button
        bottomSheetView.findViewById<View>(R.id.clearMessagesButton).setOnClickListener {
            telnyxViewModel.clearWebsocketMessages()
            bottomSheetDialog.dismiss()
        }
        
        // Set up recycler view
        val recyclerView = bottomSheetView.findViewById<RecyclerView>(R.id.messagesRecyclerView)
        recyclerView.adapter = websocketMessagesAdapter
        
        // Show empty text if no messages
        val emptyText = bottomSheetView.findViewById<TextView>(R.id.emptyMessagesText)
        if (telnyxViewModel.wsMessages.value.isEmpty()) {
            emptyText.visibility = View.VISIBLE
            recyclerView.visibility = View.GONE
        } else {
            emptyText.visibility = View.GONE
            recyclerView.visibility = View.VISIBLE
        }
        
        bottomSheetDialog.setContentView(bottomSheetView)
        bottomSheetDialog.show()
    }

    private fun refreshVersionInfoText() {
        binding.apply {
            val environmentLabel = if (telnyxViewModel.serverConfigurationIsDev) {
                getString(R.string.development_label)
            } else {
                getString(R.string.production_label)
            }.replaceFirstChar { it.uppercaseChar() }

            versionInfo.text = String.format(getString(R.string.bottom_bar_production_text), environmentLabel, TelnyxClient.SDK_VERSION.toString(), BuildConfig.VERSION_NAME)
        }
    }
}<|MERGE_RESOLUTION|>--- conflicted
+++ resolved
@@ -41,11 +41,8 @@
 import org.telnyx.webrtc.xmlapp.R
 import org.telnyx.webrtc.xmlapp.databinding.ActivityMainBinding
 import androidx.appcompat.app.AlertDialog
-<<<<<<< HEAD
 import org.telnyx.webrtc.xml_app.home.PreCallDiagnosisBottomSheetFragment
-=======
 import android.view.ViewGroup
->>>>>>> 41bab202
 
 class MainActivity : AppCompatActivity(), DefaultLifecycleObserver {
     private lateinit var binding: ActivityMainBinding
@@ -108,30 +105,30 @@
 
     private fun setupUI() {
         refreshVersionInfoText()
-        
+
         // Initialize websocket messages adapter
         websocketMessagesAdapter = WebsocketMessagesAdapter()
-        
+
         // Set up overflow menu
         binding.menuButton.setOnClickListener {
             showOverflowMenu()
         }
     }
-    
+
     /**
      * Shows the overflow menu with options
      */
     private fun showOverflowMenu() {
         val popupMenu = androidx.appcompat.widget.PopupMenu(this, binding.menuButton)
         popupMenu.menuInflater.inflate(R.menu.overflow_menu, popupMenu.menu)
-        
+
         // Add badge count to websocket messages menu item if there are messages
         val wsMessages = telnyxViewModel.wsMessages.value
         if (wsMessages.isNotEmpty()) {
             val menuItem = popupMenu.menu.findItem(R.id.action_websocket_messages)
             menuItem.title = "Websocket Messages"
         }
-        
+
         popupMenu.setOnMenuItemClickListener { menuItem ->
             when (menuItem.itemId) {
                 R.id.action_websocket_messages -> {
@@ -149,10 +146,10 @@
                 else -> false
             }
         }
-        
+
         popupMenu.show()
     }
-    
+
     /**
      * Copies the FCM token to the clipboard
      */
@@ -162,7 +159,7 @@
         clipboard.setPrimaryClip(android.content.ClipData.newPlainText("FCM Token", token))
         Toast.makeText(this, "FCM Token copied to clipboard", Toast.LENGTH_SHORT).show()
     }
-    
+
     /**
      * Disables push notifications
      */
@@ -187,10 +184,10 @@
 
                         binding.callState.visibility = View.VISIBLE
                         binding.callStateLabel.visibility = View.VISIBLE
-                        
+
                         // Show menu button when connected
                         binding.menuButton.visibility = View.VISIBLE
-                        
+
                         // Start collecting websocket messages
                         telnyxViewModel.collectWebsocketMessages()
                     }
@@ -212,7 +209,7 @@
 
                         binding.callState.visibility = View.GONE
                         binding.callStateLabel.visibility = View.GONE
-                        
+
                         // Hide menu button when disconnected
                         binding.menuButton.visibility = View.GONE
                     }
@@ -250,7 +247,7 @@
                 updateCallState(uiState)
             }
         }
-        
+
         // Listen for websocket messages
         lifecycleScope.launch {
             telnyxViewModel.wsMessages.collect { messages ->
@@ -377,24 +374,10 @@
             bottomSheetDialog.dismiss()
         }
 
-<<<<<<< HEAD
-        bottomSheetView.findViewById<View>(R.id.copyFcmTokenButton).setOnClickListener {
-            val token = telnyxViewModel.retrieveFCMToken()
-            val clipboard = getSystemService(CLIPBOARD_SERVICE) as ClipboardManager
-            clipboard.setPrimaryClip(android.content.ClipData.newPlainText("FCM Token", token))
-            bottomSheetDialog.dismiss()
-        }
-
-        bottomSheetView.findViewById<View>(R.id.disablePushButton).setOnClickListener {
-            telnyxViewModel.disablePushNotifications(this)
-            Toast.makeText(
-                this,
-                R.string.push_notifications_disabled,
-                Toast.LENGTH_LONG
-            ).show()
-            bottomSheetDialog.dismiss()
-        }
-        
+        // Hide FCM token and push notification buttons as they're now in the overflow menu
+        bottomSheetView.findViewById<View>(R.id.copyFcmTokenButton).visibility = View.GONE
+        bottomSheetView.findViewById<View>(R.id.disablePushButton).visibility = View.GONE
+
         // Show Pre-call diagnosis button only when user is logged in
         val preCallDiagnosisButton = bottomSheetView.findViewById<View>(R.id.preCallDiagnosisButton)
         if (telnyxViewModel.sessionsState.value is TelnyxSessionState.ClientLoggedIn) {
@@ -406,20 +389,15 @@
         } else {
             preCallDiagnosisButton.visibility = View.GONE
         }
-=======
-        // Hide FCM token and push notification buttons as they're now in the overflow menu
-        bottomSheetView.findViewById<View>(R.id.copyFcmTokenButton).visibility = View.GONE
-        bottomSheetView.findViewById<View>(R.id.disablePushButton).visibility = View.GONE
->>>>>>> 41bab202
 
         bottomSheetDialog.setContentView(bottomSheetView)
         bottomSheetDialog.show()
     }
-    
+
     private fun showPreCallDiagnosisBottomSheet() {
         val bottomSheet = PreCallDiagnosisBottomSheetFragment()
         bottomSheet.show(supportFragmentManager, PreCallDiagnosisBottomSheetFragment.TAG)
-        
+
         // Start the diagnosis call
         lifecycleScope.launch {
             telnyxViewModel.makePreCallDiagnosis(this@MainActivity, BuildConfig.PRECALL_DIAGNOSIS_NUMBER)
@@ -474,7 +452,7 @@
     private fun showWebsocketMessagesBottomSheet() {
         val bottomSheetDialog = BottomSheetDialog(this)
         val bottomSheetView = layoutInflater.inflate(R.layout.bottom_sheet_ws_messages, null)
-        
+
         // Set bottom sheet height to 70% of screen height
         val displayMetrics = resources.displayMetrics
         val screenHeight = displayMetrics.heightPixels
@@ -482,22 +460,22 @@
             ViewGroup.LayoutParams.MATCH_PARENT,
             (screenHeight * 0.8).toInt()
         )
-        
+
         // Set up close button
         bottomSheetView.findViewById<View>(R.id.closeButton).setOnClickListener {
             bottomSheetDialog.dismiss()
         }
-        
+
         // Set up clear messages button
         bottomSheetView.findViewById<View>(R.id.clearMessagesButton).setOnClickListener {
             telnyxViewModel.clearWebsocketMessages()
             bottomSheetDialog.dismiss()
         }
-        
+
         // Set up recycler view
         val recyclerView = bottomSheetView.findViewById<RecyclerView>(R.id.messagesRecyclerView)
         recyclerView.adapter = websocketMessagesAdapter
-        
+
         // Show empty text if no messages
         val emptyText = bottomSheetView.findViewById<TextView>(R.id.emptyMessagesText)
         if (telnyxViewModel.wsMessages.value.isEmpty()) {
@@ -507,7 +485,7 @@
             emptyText.visibility = View.GONE
             recyclerView.visibility = View.VISIBLE
         }
-        
+
         bottomSheetDialog.setContentView(bottomSheetView)
         bottomSheetDialog.show()
     }
