--- conflicted
+++ resolved
@@ -3,28 +3,25 @@
     <color name="black">#FF000000</color>
     <color name="white">#FFFFFFFF</color>
 
-    <color name="telnyx_green">#00E3AA</color>
+    <color name="telnyx_green">#31b886</color>
     <color name="reject_red">#ff4d4f</color>
     <color name="background_color">#FEFDF5</color>
     <color name="colorPrimary">#1D1D1D</color>
-    <color name="colorSecondary">#F5F3E4</color>
+    <color name="colorSecondary">#E6E3D3</color>
     <color name="colorPrimaryVariant">#525252</color>
     <color name="mainTextColor">#272727</color>
     <color name="portal_blue">#3434EF</color>
     <color name="colorTransparent">#00FFFFFF</color>
     <color name="answer_green">#14F0B8</color>
-<<<<<<< HEAD
-    <color name="main_green">#008563</color>
-    <color name="reconnecting_icon">#CF7E20</color>
-    <color name="dropped_icon">#D40000</color>
-    <color name="ringing_icon">#3434EF</color>
-    <color name="grey">#E6E3D3</color>
-=======
     <color name="quality_excellent">#FF4CAF50</color>
     <color name="quality_good">#FF8BC34A</color>
     <color name="quality_fair">#FFFFC107</color>
     <color name="quality_poor">#FFFF9800</color>
     <color name="quality_bad">#FFF44336</color>
     <color name="quality_unknown">#FF9E9E9E</color>
->>>>>>> 8d422144
+    <color name="main_green">#008563</color>
+    <color name="reconnecting_icon">#CF7E20</color>
+    <color name="dropped_icon">#D40000</color>
+    <color name="ringing_icon">#3434EF</color>
+    <color name="grey">#E6E3D3</color>
 </resources>