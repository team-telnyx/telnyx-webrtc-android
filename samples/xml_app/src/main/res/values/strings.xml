<resources>
    <string name="app_name">Telnyx WebRTC</string>
    <string name="webrtc_demo_title">Telnyx Mobile WebRTC</string>
    <string name="connect">Connect</string>
    <string name="socket">Socket</string>
    <string name="session_id">Session ID</string>
    <string name="disconnected">Disconnected</string>
    <string name="client_ready">Client-ready</string>
    <string name="dash">-</string>
    <string name="session_pending">-</string>
    <string name="call">Call</string>
    <string name="sip_username">SIP Username</string>
    <string name="password">Password</string>
    <string name="caller_id_name">Caller ID Name</string>
    <string name="caller_id_number">Caller ID Number</string>
    <string name="decline">Decline</string>
    <string name="phone_number">Enter a phone number</string>
    <string name="reject">Reject</string>
    <string name="answer">Answer</string>
    <string name="incoming_call">Incoming Call</string>
    <string name="end_and_accept">End and Accept</string>
    <string name="reject_incoming">Reject Incoming</string>
    <string name="hold_and_accept">Hold and Accept</string>

    <string name="end">End</string>

    <string name="telnyx_notification_channel_description">Telnyx WebRTC call notification</string>
    <string name="telnyx_notification_channel_id" translatable="false">telnyx_channel</string>
    <string name="telnyx_notification_channel_name" translatable="true">Telnyx</string>
    <string name="message_subscribe_failed">Failed to subscribe to topic</string>
    <string name="message_subscribed">Subscribed to topic</string>
    <string name="connected">Connected</string>
    <string name="disconnect">Disconnect</string>
    <string name="login_token">Login Token</string>
    <string name="token_login">Token Login</string>
    <string name="off">Off</string>
    <string name="on">On</string>
    <string name="audio_settings">Audio Output Device</string>
    <string name="call_state">Call State:</string>
    <string name="show_wsmessages">WsMessages</string>
    <string name="clear_wsmessages">Clear WsMessages</string>
    <string name="share_wsmessages">Share WsMessages</string>
    <string name="empty_wsmessages">Oops! No logs are available currently. Please check after some time!</string>
    <string name="empty_msg_toast"><![CDATA[You must provide User&Password, or TokenID to proceed]]></string>
    <string name="login_info">Please confirm details below and click \'Connect\' to make a call.</string>
    <string name="home_info">Enter a destination (phone number or SIP user) to initiate your call.</string>
    <string name="profile">Profile</string>
    <string name="switch_profile">Switch profile</string>
    <string name="existing_profiles">Existing profiles</string>
    <string name="close_button_dessc">close button</string>
    <string name="add_new_profile">Add new profile</string>
    <string name="cancel">Cancel</string>
    <string name="username">Username</string>
    <string name="token">Token</string>
    <string name="delete">delete</string>
    <string name="credentials_login">Credential Login</string>
    <string name="save">Save</string>
    <string name="error_empty_field">Empty Field</string>
    <string name="confirm">Confirm</string>
    <string name="no_profile_selected">No Profile\n</string>
    <string name="dtmf_dialpad">DTMF Dialpad</string>
    
     <string name="menu">Menu</string>
    <string name="environment_options">Environment Options</string>
    <string name="development_environment">Development Environment</string>
    <string name="production_environment">Production Environment</string>
    <string name="copy_fcm_token">Copy FCM Token</string>
    <string name="disable_push_notifications">Disable Push Notifications</string>
    <string name="switched_to_production">Switched to Production</string>
    <string name="switched_to_development">Switched to Development</string>
    <string name="push_notifications_disabled">Push Notifications Disabled</string>

    <string name="notification_permission_text">Notification and Audio permissions are required to continue</string>

    <string name="bottom_bar_production_text">%1$s TelnyxSDK [v%2$s] - App [v%3$s]</string>
    <string name="production_label">production</string>
    <string name="development_label">development</string>
    
    <string name="phone_number_toggle">Phone number</string>
    <string name="sip_address_toggle">SIP address</string>

    <string name="call_state_incoming">New</string>
    <string name="call_state_active">Active</string>
    <string name="call_state_ended">Done</string>
    <string name="call_state_ringing">Ringing</string>
    <string name="call_state_error">Error</string>
    <string name="call_state_connecting">Connecting</string>
    <string name="call_state_dropped">Dropped</string>
    <string name="call_state_reconnecting">Reconnecting</string>

    
    <string name="call_quality_label">Call quality</string>
    <string name="view_all_call_metrics">View all call metrics</string>
    <string name="call_quality_metrics_title">Call Quality Metrics</string>
    <string name="call_quality_metrics_jitter">Jitter:</string>
    <string name="call_quality_metrics_mos">MOS:</string>
    <string name="call_quality_metrics_round_trip_time">Round-trip Time:</string>
    <string name="call_quality_metrics_quality">Quality:</string>
    <string name="call_quality_metrics_inbound_audio">Inbound Audio</string>
    <string name="call_quality_metrics_outbound_audio">Outbound Audio</string>
    <string name="call_quality_metrics_inbound_audio_level">Inbound Level:</string>
    <string name="call_quality_metrics_outbound_audio_level">Outbound Level:</string>
    <string name="unknown_label">Unknown</string>

    <!-- Call History Bottom Sheet -->
    <string name="call_history_title">Call History</string>
    <string name="call_history_close">Close</string>
    <string name="call_history_empty">No call history available</string>
    <string name="call_type">Call type</string>

    <!-- Pre-call Diagnosis -->
    <string name="precall_diagnosis_title">Pre-call Diagnosis</string>
    <string name="precall_diagnosis_processing">Processing...</string>
    <string name="precall_diagnosis_failed">Diagnosis failed</string>
    <string name="precall_diagnosis_network_quality">Network Quality</string>
    <string name="precall_diagnosis_quality">Quality:</string>
    <string name="precall_diagnosis_mos">MOS:</string>
    <string name="precall_diagnosis_jitter">Jitter</string>
    <string name="precall_diagnosis_jitter_min">min:</string>
    <string name="precall_diagnosis_jitter_max">max:</string>
    <string name="precall_diagnosis_jitter_avg">avg:</string>
    <string name="precall_diagnosis_rtt">RTT</string>
    <string name="precall_diagnosis_rtt_min">min:</string>
    <string name="precall_diagnosis_rtt_max">max:</string>
    <string name="precall_diagnosis_rtt_avg">avg:</string>
    <string name="precall_diagnosis_session_stats">Session Statistics</string>
    <string name="precall_diagnosis_bytes_sent">Bytes Sent:</string>
    <string name="precall_diagnosis_bytes_received">Bytes Received:</string>
    <string name="precall_diagnosis_packets_sent">Packets Sent:</string>
    <string name="precall_diagnosis_packets_received">Packets Received:</string>
    <string name="precall_diagnosis_ice_candidates">ICE Candidates</string>
    <string name="precall_diagnosis_ice_candidate_label">Candidate:</string>
    <string name="precall_diagnosis_report_title">Pre-call Diagnosis report</string>
    <string name="precall_diagnosis_button">Pre-call diagnosis</string>

    <string name="select_region">Select Region</string>
    <string name="region_set_to">Region set to %1$s</string>
    <string name="fcm_token_copied">FCM Token copied to clipboard</string>
    <string name="error">Error</string>
    <string name="websocket_messages">Websocket Messages</string>
    <string name="region_format">Region: %1$s</string>
    <string name="done_with_cause">Done - %1$s</string>
    <string name="call_quality_unknown">Unknown</string>
    <string name="call_quality_excellent">Excellent</string>
    <string name="call_quality_good">Good</string>
    <string name="call_quality_fair">Fair</string>
    <string name="call_quality_poor">Poor</string>
    <string name="call_quality_bad">Bad</string>

    <string name="debug_mode_on">Enable Debugging</string>
    <string name="debug_mode_off">Disable Debugging</string>
    
    <!-- Prefetch ICE Candidates -->
    <string name="enable_prefetch_ice_candidates">Enable Prefetch Ice Candidates</string>
    <string name="disable_prefetch_ice_candidates">Disable Prefetch Ice Candidates</string>
    
<<<<<<< HEAD
    <!-- Assistant Login -->
    <string name="assistant_login">Assistant Login</string>
    <string name="assistant_login_dialog_title">Assistant Login</string>
    <string name="assistant_target_id">Target ID</string>
    <string name="assistant_target_id_hint">Enter Assistant Target ID</string>
    <string name="assistant_login_button">Login</string>
    <string name="assistant_cancel_button">Cancel</string>
    <string name="assistant_dial_button">Dial the connected Assistant</string>
    <string name="assistant_connected">Connected to Assistant</string>
    <string name="assistant_disconnected">Disconnected from Assistant</string>
    <string name="assistant_transcript_title">Assistant Transcript</string>
    <string name="assistant_message_hint">Type your message...</string>
    <string name="assistant_send_button">Send</string>
    <string name="assistant_transcript_empty">No conversation yet</string>
    <string name="assistant_error_empty_target_id">Please enter a Target ID</string>
    <string name="assistant_error_connection_failed">Failed to connect to Assistant</string>
=======
    <!-- Codec Selection -->
    <string name="preferred_codecs">Preferred Codecs</string>
    <string name="preferred_audio_codecs">Preferred Audio Codecs</string>
    <string name="preferred_codecs_updated">Preferred codecs updated: %1$s</string>
    <string name="codec_available_tab">Available</string>
    <string name="codec_selected_tab">Selected</string>
    <string name="codec_selected_tab_count">Selected (%1$d)</string>
    <string name="no_codecs_selected_instruction">No codecs selected. Go to Available tab to select codecs.</string>
    <string name="clear_all">Clear All</string>
    <string name="apply">Apply</string>
    <string name="invalid_position">Invalid position %1$d</string>
    <string name="select_reorder_codecs">Select and reorder your preferred codecs. Drag to reorder by priority.</string>
    <string name="available_codecs">Available Codecs:</string>
    <string name="selected_codecs_order">Selected Codecs (in order of preference):</string>
>>>>>>> a02e07af
</resources><|MERGE_RESOLUTION|>--- conflicted
+++ resolved
@@ -154,7 +154,6 @@
     <string name="enable_prefetch_ice_candidates">Enable Prefetch Ice Candidates</string>
     <string name="disable_prefetch_ice_candidates">Disable Prefetch Ice Candidates</string>
     
-<<<<<<< HEAD
     <!-- Assistant Login -->
     <string name="assistant_login">Assistant Login</string>
     <string name="assistant_login_dialog_title">Assistant Login</string>
@@ -171,7 +170,7 @@
     <string name="assistant_transcript_empty">No conversation yet</string>
     <string name="assistant_error_empty_target_id">Please enter a Target ID</string>
     <string name="assistant_error_connection_failed">Failed to connect to Assistant</string>
-=======
+
     <!-- Codec Selection -->
     <string name="preferred_codecs">Preferred Codecs</string>
     <string name="preferred_audio_codecs">Preferred Audio Codecs</string>
@@ -186,5 +185,4 @@
     <string name="select_reorder_codecs">Select and reorder your preferred codecs. Drag to reorder by priority.</string>
     <string name="available_codecs">Available Codecs:</string>
     <string name="selected_codecs_order">Selected Codecs (in order of preference):</string>
->>>>>>> a02e07af
 </resources>