<resources>
    <string name="app_name">Telnyx WebRTC</string>
    <string name="webrtc_demo_title">Telnyx Mobile WebRTC</string>
    <string name="connect">Connect</string>
    <string name="socket">Socket</string>
    <string name="session_id">Session ID</string>
    <string name="disconnected">Disconnected</string>
    <string name="client_ready">Client-ready</string>
    <string name="dash">-</string>
    <string name="session_pending">-</string>
    <string name="call">Call</string>
    <string name="sip_username">SIP Username</string>
    <string name="password">Password</string>
    <string name="caller_id_name">Caller ID Name</string>
    <string name="caller_id_number">Caller ID Number</string>
    <string name="decline">Decline</string>
    <string name="phone_number">Enter a phone number</string>
    <string name="reject">Reject</string>
    <string name="answer">Answer</string>
    <string name="incoming_call">Incoming Call</string>
    <string name="end_and_accept">End and Accept</string>
    <string name="reject_incoming">Reject Incoming</string>
    <string name="hold_and_accept">Hold and Accept</string>

    <string name="end">End</string>

    <string name="telnyx_notification_channel_description">Telnyx WebRTC call notification</string>
    <string name="telnyx_notification_channel_id" translatable="false">telnyx_channel</string>
    <string name="telnyx_notification_channel_name" translatable="true">Telnyx</string>
    <string name="message_subscribe_failed">Failed to subscribe to topic</string>
    <string name="message_subscribed">Subscribed to topic</string>
    <string name="connected">Connected</string>
    <string name="disconnect">Disconnect</string>
    <string name="login_token">Login Token</string>
    <string name="token_login">Token Login</string>
    <string name="off">Off</string>
    <string name="on">On</string>
    <string name="audio_settings">Audio Output Device</string>
    <string name="call_state">Call State:</string>
    <string name="show_wsmessages">WsMessages</string>
    <string name="clear_wsmessages">Clear WsMessages</string>
    <string name="share_wsmessages">Share WsMessages</string>
    <string name="empty_wsmessages">Oops! No logs are available currently. Please check after some time!</string>
    <string name="empty_msg_toast"><![CDATA[You must provide User&Password, or TokenID to proceed]]></string>
    <string name="login_info">Please confirm details below and click ‘Connect’ to make a call.</string>
    <string name="home_info">Enter a destination (phone number or SIP user) to initiate your call.</string>
    <string name="profile">Profile</string>
    <string name="switch_profile">Switch profile</string>
    <string name="existing_profiles">Existing profiles</string>
    <string name="close_button_dessc">close button</string>
    <string name="add_new_profile">Add new profile</string>
    <string name="cancel">Cancel</string>
    <string name="username">Username</string>
    <string name="token">Token</string>
    <string name="delete">delete</string>
    <string name="credentials_login">Credential Login</string>
    <string name="save">Save</string>
    <string name="error_empty_field">Empty Field</string>
    <string name="confirm">Confirm</string>
    <string name="no_profile_selected">No Profile\n</string>
    <string name="dtmf_dialpad">DTMF Dialpad</string>
    
    <string name="environment_options">Environment Options</string>
    <string name="development_environment">Development Environment</string>
    <string name="production_environment">Production Environment</string>
    <string name="copy_fcm_token">Copy FCM Token</string>
    <string name="disable_push_notifications">Disable Push Notifications</string>
    <string name="switched_to_production">Switched to Production</string>
    <string name="switched_to_development">Switched to Development</string>
    <string name="push_notifications_disabled">Push Notifications Disabled</string>

    <string name="notification_permission_text">Notification and Audio permissions are required to continue</string>

    <string name="bottom_bar_production_text">%1$s TelnyxSDK [v%2$s] - App [v%3$s]</string>
    <string name="production_label">production</string>
    <string name="development_label">development</string>
    
    <string name="phone_number_toggle">Phone number</string>
    <string name="sip_address_toggle">SIP address</string>

    <string name="call_state_incoming">New</string>
    <string name="call_state_active">Active</string>
    <string name="call_state_ended">Done</string>
    <string name="call_state_ringing">Ringing</string>
    <string name="call_state_error">Error</string>
    <string name="call_state_connecting">Connecting</string>
    <string name="call_state_dropped">Dropped</string>
    <string name="call_state_reconnecting">Reconnecting</string>
<<<<<<< HEAD
    <string name="menu">Menu</string>
=======
    
    <string name="call_quality_label">Call quality</string>
    <string name="view_all_call_metrics">View all call metrics</string>
    <string name="call_quality_metrics_title">Call Quality Metrics</string>
    <string name="call_quality_metrics_jitter">Jitter:</string>
    <string name="call_quality_metrics_mos">MOS:</string>
    <string name="call_quality_metrics_round_trip_time">Round-trip Time:</string>
    <string name="call_quality_metrics_quality">Quality:</string>
    <string name="call_quality_metrics_inbound_audio">Inbound Audio</string>
    <string name="call_quality_metrics_outbound_audio">Outbound Audio</string>
    <string name="call_quality_metrics_inbound_audio_level">Inbound Level:</string>
    <string name="call_quality_metrics_outbound_audio_level">Outbound Level:</string>
    <string name="unknown_label">Unknown</string>
>>>>>>> 78e83edc
</resources><|MERGE_RESOLUTION|>--- conflicted
+++ resolved
@@ -60,6 +60,7 @@
     <string name="no_profile_selected">No Profile\n</string>
     <string name="dtmf_dialpad">DTMF Dialpad</string>
     
+     <string name="menu">Menu</string>
     <string name="environment_options">Environment Options</string>
     <string name="development_environment">Development Environment</string>
     <string name="production_environment">Production Environment</string>
@@ -86,9 +87,7 @@
     <string name="call_state_connecting">Connecting</string>
     <string name="call_state_dropped">Dropped</string>
     <string name="call_state_reconnecting">Reconnecting</string>
-<<<<<<< HEAD
-    <string name="menu">Menu</string>
-=======
+
     
     <string name="call_quality_label">Call quality</string>
     <string name="view_all_call_metrics">View all call metrics</string>
@@ -102,5 +101,4 @@
     <string name="call_quality_metrics_inbound_audio_level">Inbound Level:</string>
     <string name="call_quality_metrics_outbound_audio_level">Outbound Level:</string>
     <string name="unknown_label">Unknown</string>
->>>>>>> 78e83edc
 </resources>