<?xml version="1.0" encoding="utf-8"?>
<androidx.coordinatorlayout.widget.CoordinatorLayout
    xmlns:android="http://schemas.android.com/apk/res/android"
    xmlns:tools="http://schemas.android.com/tools"
    android:layout_width="match_parent"
    android:layout_height="match_parent"
    xmlns:app="http://schemas.android.com/apk/res-auto"
    tools:context="org.telnyx.webrtc.xmlapp.org.telnyx.webrtc.xml_app.login.LoginFragment">

    <ScrollView
        android:layout_width="match_parent"
<<<<<<< HEAD
        android:layout_height="wrap_content"
        android:padding="24dp"
        >

        <com.google.android.material.button.MaterialButtonToggleGroup
            android:id="@+id/callTypeSwitch"
            android:layout_width="match_parent"
            android:layout_height="wrap_content"
            android:layout_gravity="center"
            app:singleSelection="true"
            app:checkedButton="@id/sipAddressToggle"
            app:selectionRequired="true"
            app:layout_constraintStart_toStartOf="parent"
            app:layout_constraintTop_toTopOf="parent">

            <com.google.android.material.button.MaterialButton
                android:id="@+id/sipAddressToggle"
                android:layout_width="0dp"
                android:layout_height="wrap_content"
                android:layout_weight="1"
                android:text="@string/sip_address_toggle"
                style="@style/ToggleButton"
                app:backgroundTint="@color/main_green"
                android:textColor="@color/white"/>

            <com.google.android.material.button.MaterialButton
                android:id="@+id/phoneNumberToggle"
                android:layout_width="0dp"
                android:layout_height="wrap_content"
                android:layout_weight="1"
                android:text="@string/phone_number_toggle"
                style="@style/ToggleButton"
                app:backgroundTint="@color/white"
                android:textColor="@color/black"/>

        </com.google.android.material.button.MaterialButtonToggleGroup>

        <LinearLayout
            android:id="@+id/destinationInfo"
            android:layout_width="match_parent"
            android:layout_height="wrap_content"
            android:orientation="vertical"
            app:layout_constraintStart_toStartOf="parent"
            app:layout_constraintTop_toBottomOf="@+id/callTypeSwitch">
=======
        android:layout_height="match_parent"
        android:layout_marginBottom="?attr/actionBarSize" >

        <androidx.constraintlayout.widget.ConstraintLayout
            android:layout_width="match_parent"
            android:layout_height="wrap_content"
            android:padding="24dp">

            <LinearLayout
                android:id="@+id/destinationInfo"
                android:layout_width="match_parent"
                android:layout_height="wrap_content"
                android:orientation="vertical"
                android:layout_marginTop="@dimen/spacing_small"
                app:layout_constraintStart_toStartOf="parent"
                app:layout_constraintTop_toTopOf="parent">
>>>>>>> 8d422144


                <TextView
                    android:layout_width="wrap_content"
                    android:layout_height="wrap_content"
<<<<<<< HEAD
                    android:inputType="text"
=======
                    style="@style/SubText"
                    android:text="@string/destination"
                    app:layout_constraintStart_toStartOf="parent"
                    app:layout_constraintTop_toBottomOf="@+id/loginInfo"
>>>>>>> 8d422144
                    />

                <com.google.android.material.textfield.TextInputLayout
                    android:id="@+id/usernameTextFieldLayout"
                    android:layout_width="match_parent"
                    android:layout_height="wrap_content"
                    android:layout_marginTop="@dimen/spacing_tiny"
                    style="@style/Widget.MaterialComponents.TextInputLayout.OutlinedBox"
                    >

                    <com.google.android.material.textfield.TextInputEditText
                        android:id="@+id/callInput"
                        android:layout_width="match_parent"
                        android:layout_height="wrap_content"
                        />

                </com.google.android.material.textfield.TextInputLayout>


<<<<<<< HEAD
        <LinearLayout
            android:id="@+id/callIdleView"
            android:layout_width="match_parent"
            android:layout_height="wrap_content"
            android:padding="@dimen/spacing_tiny"
            android:layout_marginTop="@dimen/spacing_normal"
            android:orientation="horizontal"
            android:gravity="center"
            app:layout_constraintTop_toBottomOf="@+id/destinationInfo"
            android:visibility="visible">

            <Button
                style="@style/IconControlButton"
                android:id="@+id/call"
                android:layout_width="60dp"
                android:layout_height="60dp"
                android:backgroundTint="@color/answer_green"
                android:contentDescription="@string/fab_transformation_scrim_behavior"
                app:icon="@drawable/baseline_call_24"
                app:iconTint="@color/black" />

        </LinearLayout>

        <LinearLayout
            android:id="@+id/callActiveView"
            android:layout_width="match_parent"
            android:layout_height="wrap_content"
            android:padding="@dimen/spacing_tiny"
            android:layout_marginTop="@dimen/spacing_normal"
            android:orientation="vertical"
            app:layout_constraintTop_toBottomOf="@+id/destinationInfo"
            android:visibility="gone">
=======

            </LinearLayout>
>>>>>>> 8d422144

            <LinearLayout
                android:id="@+id/callIdleView"
                android:layout_width="match_parent"
                android:layout_height="wrap_content"
                android:padding="@dimen/spacing_tiny"
                android:layout_marginTop="@dimen/spacing_normal"
                android:orientation="horizontal"
                android:gravity="center"
                app:layout_constraintTop_toBottomOf="@+id/destinationInfo"
                android:visibility="visible">

                <Button
                    style="@style/IconControlButton"
                    android:id="@+id/call"
                    android:layout_width="60dp"
                    android:layout_height="60dp"
                    android:backgroundTint="@color/answer_green"
                    android:contentDescription="@string/fab_transformation_scrim_behavior"
                    app:icon="@drawable/baseline_call_24"
                    app:iconTint="@color/black" />

<<<<<<< HEAD
                <Button
                    style="@style/IconControlButton"
                    android:id="@+id/loudSpeaker"
                    android:layout_width="60dp"
                    android:layout_height="60dp"
                    android:backgroundTint="@color/colorSecondary"
                    android:contentDescription="@string/fab_transformation_scrim_behavior"
                    app:icon="@drawable/speaker_off_24"
                    />
=======
            </LinearLayout>
>>>>>>> 8d422144

            <LinearLayout
                android:id="@+id/callActiveView"
                android:layout_width="match_parent"
                android:layout_height="wrap_content"
                android:padding="@dimen/spacing_tiny"
                android:layout_marginTop="@dimen/spacing_normal"
                android:orientation="vertical"
                app:layout_constraintTop_toBottomOf="@+id/destinationInfo"
                android:visibility="invisible">

                <LinearLayout
                    android:layout_width="match_parent"
                    android:layout_height="wrap_content"
                    android:padding="@dimen/spacing_tiny"
                    android:gravity="center"
                    android:orientation="horizontal">

                    <Button
                        style="@style/IconControlButton"
                        android:id="@+id/mute"
                        android:layout_width="60dp"
                        android:layout_height="60dp"
                        android:backgroundTint="@color/colorSecondary"
                        android:contentDescription="@string/fab_transformation_scrim_behavior"
                        app:icon="@drawable/mute_24"
                        />

                    <Button
                        style="@style/IconControlButton"
                        android:id="@+id/loudSpeaker"
                        android:layout_width="60dp"
                        android:layout_height="60dp"
                        android:backgroundTint="@color/colorSecondary"
                        android:contentDescription="@string/fab_transformation_scrim_behavior"
                        app:icon="@drawable/speaker_24"
                        />

                    <Button
                        style="@style/IconControlButton"
                        android:id="@+id/hold"
                        android:layout_width="60dp"
                        android:layout_height="60dp"
                        android:backgroundTint="@color/colorSecondary"
                        android:contentDescription="@string/fab_transformation_scrim_behavior"
                        app:icon="@drawable/pause_24"
                        />

                    <Button
                        style="@style/IconControlButton"
                        android:id="@+id/dialpad"
                        android:layout_width="60dp"
                        android:layout_height="60dp"
                        android:backgroundTint="@color/colorSecondary"
                        android:contentDescription="@string/fab_transformation_scrim_behavior"
                        app:icon="@drawable/dialpad_24"
                        />
                </LinearLayout>

                <LinearLayout
                    android:layout_width="match_parent"
                    android:layout_height="wrap_content"
                    android:layout_marginTop="@dimen/spacing_normal"
                    android:gravity="center"
                    android:orientation="horizontal">

                    <Button
                        style="@style/IconControlButton"
                        android:id="@+id/endCall"
                        android:layout_width="60dp"
                        android:layout_height="60dp"
                        android:backgroundTint="@color/reject_red"
                        android:contentDescription="@string/fab_transformation_scrim_behavior"
                        app:icon="@drawable/baseline_call_end_24"
                        app:iconTint="@color/white"
                        />

                </LinearLayout>

                <include
                    android:id="@+id/call_quality_display"
                    layout="@layout/call_quality_display"
                    android:layout_width="match_parent"
                    android:layout_height="wrap_content"
                    android:layout_marginTop="16dp"
                    android:visibility="gone" />

            </LinearLayout>

            <LinearLayout
                android:id="@+id/callIncomingView"
                android:layout_width="match_parent"
                android:layout_height="wrap_content"
                android:padding="@dimen/spacing_tiny"
                android:layout_marginTop="@dimen/spacing_normal"
                android:orientation="horizontal"
                android:gravity="center"
                app:layout_constraintTop_toBottomOf="@+id/destinationInfo"
                android:visibility="invisible">

                <Button
                    style="@style/IconControlButton"
                    android:id="@+id/callReject"
                    android:layout_width="60dp"
                    android:layout_height="60dp"
                    android:backgroundTint="@color/reject_red"
                    android:contentDescription="@string/fab_transformation_scrim_behavior"
                    app:icon="@drawable/baseline_call_reject_24"
                    app:iconTint="@color/white"
                    android:layout_marginEnd="20dp"
                    />

                <Button
                    style="@style/IconControlButton"
                    android:id="@+id/callAnswer"
                    android:layout_width="60dp"
                    android:layout_height="60dp"
                    android:backgroundTint="@color/answer_green"
                    android:contentDescription="@string/fab_transformation_scrim_behavior"
                    app:icon="@drawable/baseline_call_24"
                    app:iconTint="@color/black"
                    android:layout_marginStart="20dp"/>

            </LinearLayout>

        </androidx.constraintlayout.widget.ConstraintLayout>
    </ScrollView>

<<<<<<< HEAD
        <LinearLayout
            android:id="@+id/callIncomingView"
            android:layout_width="match_parent"
            android:layout_height="wrap_content"
            android:padding="@dimen/spacing_tiny"
            android:layout_marginTop="@dimen/spacing_normal"
            android:orientation="horizontal"
            android:gravity="center"
            app:layout_constraintTop_toBottomOf="@+id/destinationInfo"
            android:visibility="gone">

            <Button
                style="@style/IconControlButton"
                android:id="@+id/callReject"
                android:layout_width="60dp"
                android:layout_height="60dp"
                android:backgroundTint="@color/reject_red"
                android:contentDescription="@string/fab_transformation_scrim_behavior"
                app:icon="@drawable/baseline_call_reject_24"
                app:iconTint="@color/black"
                android:layout_marginEnd="20dp"
                />

            <Button
                style="@style/IconControlButton"
                android:id="@+id/callAnswer"
                android:layout_width="60dp"
                android:layout_height="60dp"
                android:backgroundTint="@color/answer_green"
                android:contentDescription="@string/fab_transformation_scrim_behavior"
                app:icon="@drawable/baseline_call_24"
                app:iconTint="@color/black"
                android:layout_marginStart="20dp"/>

        </LinearLayout>

    </androidx.constraintlayout.widget.ConstraintLayout>
=======
    <Button
        android:id="@+id/disconnect"
        android:layout_width="match_parent"
        android:layout_height="wrap_content"
        android:text="@string/disconnect"
        android:textAllCaps="false"
        android:padding="1dp"
        android:layout_margin="24dp"
        android:layout_gravity="bottom"
        style="@style/CustomPrimaryButton"
        />
>>>>>>> 8d422144

</androidx.coordinatorlayout.widget.CoordinatorLayout><|MERGE_RESOLUTION|>--- conflicted
+++ resolved
@@ -9,52 +9,6 @@
 
     <ScrollView
         android:layout_width="match_parent"
-<<<<<<< HEAD
-        android:layout_height="wrap_content"
-        android:padding="24dp"
-        >
-
-        <com.google.android.material.button.MaterialButtonToggleGroup
-            android:id="@+id/callTypeSwitch"
-            android:layout_width="match_parent"
-            android:layout_height="wrap_content"
-            android:layout_gravity="center"
-            app:singleSelection="true"
-            app:checkedButton="@id/sipAddressToggle"
-            app:selectionRequired="true"
-            app:layout_constraintStart_toStartOf="parent"
-            app:layout_constraintTop_toTopOf="parent">
-
-            <com.google.android.material.button.MaterialButton
-                android:id="@+id/sipAddressToggle"
-                android:layout_width="0dp"
-                android:layout_height="wrap_content"
-                android:layout_weight="1"
-                android:text="@string/sip_address_toggle"
-                style="@style/ToggleButton"
-                app:backgroundTint="@color/main_green"
-                android:textColor="@color/white"/>
-
-            <com.google.android.material.button.MaterialButton
-                android:id="@+id/phoneNumberToggle"
-                android:layout_width="0dp"
-                android:layout_height="wrap_content"
-                android:layout_weight="1"
-                android:text="@string/phone_number_toggle"
-                style="@style/ToggleButton"
-                app:backgroundTint="@color/white"
-                android:textColor="@color/black"/>
-
-        </com.google.android.material.button.MaterialButtonToggleGroup>
-
-        <LinearLayout
-            android:id="@+id/destinationInfo"
-            android:layout_width="match_parent"
-            android:layout_height="wrap_content"
-            android:orientation="vertical"
-            app:layout_constraintStart_toStartOf="parent"
-            app:layout_constraintTop_toBottomOf="@+id/callTypeSwitch">
-=======
         android:layout_height="match_parent"
         android:layout_marginBottom="?attr/actionBarSize" >
 
@@ -63,29 +17,48 @@
             android:layout_height="wrap_content"
             android:padding="24dp">
 
-            <LinearLayout
-                android:id="@+id/destinationInfo"
-                android:layout_width="match_parent"
-                android:layout_height="wrap_content"
-                android:orientation="vertical"
-                android:layout_marginTop="@dimen/spacing_small"
+            <com.google.android.material.button.MaterialButtonToggleGroup
+                android:id="@+id/callTypeSwitch"
+                android:layout_width="match_parent"
+                android:layout_height="wrap_content"
+                android:layout_gravity="center"
+                app:singleSelection="true"
+                app:checkedButton="@id/sipAddressToggle"
+                app:selectionRequired="true"
                 app:layout_constraintStart_toStartOf="parent"
                 app:layout_constraintTop_toTopOf="parent">
->>>>>>> 8d422144
-
-
-                <TextView
-                    android:layout_width="wrap_content"
-                    android:layout_height="wrap_content"
-<<<<<<< HEAD
-                    android:inputType="text"
-=======
-                    style="@style/SubText"
-                    android:text="@string/destination"
-                    app:layout_constraintStart_toStartOf="parent"
-                    app:layout_constraintTop_toBottomOf="@+id/loginInfo"
->>>>>>> 8d422144
-                    />
+
+                <com.google.android.material.button.MaterialButton
+                    android:id="@+id/sipAddressToggle"
+                    android:layout_width="0dp"
+                    android:layout_height="wrap_content"
+                    android:layout_weight="1"
+                    android:text="@string/sip_address_toggle"
+                    style="@style/ToggleButton"
+                    app:backgroundTint="@color/main_green"
+                    android:textColor="@color/white"/>
+
+                <com.google.android.material.button.MaterialButton
+                    android:id="@+id/phoneNumberToggle"
+                    android:layout_width="0dp"
+                    android:layout_height="wrap_content"
+                    android:layout_weight="1"
+                    android:text="@string/phone_number_toggle"
+                    style="@style/ToggleButton"
+                    app:backgroundTint="@color/white"
+                    android:textColor="@color/black"/>
+
+            </com.google.android.material.button.MaterialButtonToggleGroup>
+
+
+            <LinearLayout
+                android:id="@+id/destinationInfo"
+                android:layout_width="match_parent"
+                android:layout_height="wrap_content"
+                android:orientation="vertical"
+                app:layout_constraintStart_toStartOf="parent"
+                app:layout_constraintTop_toBottomOf="@+id/callTypeSwitch">
+
 
                 <com.google.android.material.textfield.TextInputLayout
                     android:id="@+id/usernameTextFieldLayout"
@@ -95,52 +68,18 @@
                     style="@style/Widget.MaterialComponents.TextInputLayout.OutlinedBox"
                     >
 
-                    <com.google.android.material.textfield.TextInputEditText
-                        android:id="@+id/callInput"
-                        android:layout_width="match_parent"
-                        android:layout_height="wrap_content"
-                        />
+                <com.google.android.material.textfield.TextInputEditText
+                    android:id="@+id/callInput"
+                    android:layout_width="match_parent"
+                    android:layout_height="wrap_content"
+                    android:inputType="text"
+                    />
 
                 </com.google.android.material.textfield.TextInputLayout>
 
 
-<<<<<<< HEAD
-        <LinearLayout
-            android:id="@+id/callIdleView"
-            android:layout_width="match_parent"
-            android:layout_height="wrap_content"
-            android:padding="@dimen/spacing_tiny"
-            android:layout_marginTop="@dimen/spacing_normal"
-            android:orientation="horizontal"
-            android:gravity="center"
-            app:layout_constraintTop_toBottomOf="@+id/destinationInfo"
-            android:visibility="visible">
-
-            <Button
-                style="@style/IconControlButton"
-                android:id="@+id/call"
-                android:layout_width="60dp"
-                android:layout_height="60dp"
-                android:backgroundTint="@color/answer_green"
-                android:contentDescription="@string/fab_transformation_scrim_behavior"
-                app:icon="@drawable/baseline_call_24"
-                app:iconTint="@color/black" />
-
-        </LinearLayout>
-
-        <LinearLayout
-            android:id="@+id/callActiveView"
-            android:layout_width="match_parent"
-            android:layout_height="wrap_content"
-            android:padding="@dimen/spacing_tiny"
-            android:layout_marginTop="@dimen/spacing_normal"
-            android:orientation="vertical"
-            app:layout_constraintTop_toBottomOf="@+id/destinationInfo"
-            android:visibility="gone">
-=======
-
-            </LinearLayout>
->>>>>>> 8d422144
+
+            </LinearLayout>
 
             <LinearLayout
                 android:id="@+id/callIdleView"
@@ -163,19 +102,7 @@
                     app:icon="@drawable/baseline_call_24"
                     app:iconTint="@color/black" />
 
-<<<<<<< HEAD
-                <Button
-                    style="@style/IconControlButton"
-                    android:id="@+id/loudSpeaker"
-                    android:layout_width="60dp"
-                    android:layout_height="60dp"
-                    android:backgroundTint="@color/colorSecondary"
-                    android:contentDescription="@string/fab_transformation_scrim_behavior"
-                    app:icon="@drawable/speaker_off_24"
-                    />
-=======
-            </LinearLayout>
->>>>>>> 8d422144
+            </LinearLayout>
 
             <LinearLayout
                 android:id="@+id/callActiveView"
@@ -185,7 +112,7 @@
                 android:layout_marginTop="@dimen/spacing_normal"
                 android:orientation="vertical"
                 app:layout_constraintTop_toBottomOf="@+id/destinationInfo"
-                android:visibility="invisible">
+                android:visibility="gone">
 
                 <LinearLayout
                     android:layout_width="match_parent"
@@ -211,7 +138,7 @@
                         android:layout_height="60dp"
                         android:backgroundTint="@color/colorSecondary"
                         android:contentDescription="@string/fab_transformation_scrim_behavior"
-                        app:icon="@drawable/speaker_24"
+                        app:icon="@drawable/speaker_off_24"
                         />
 
                     <Button
@@ -249,7 +176,7 @@
                         android:layout_height="60dp"
                         android:backgroundTint="@color/reject_red"
                         android:contentDescription="@string/fab_transformation_scrim_behavior"
-                        app:icon="@drawable/baseline_call_end_24"
+                        app:icon="@drawable/baseline_call_reject_24"
                         app:iconTint="@color/white"
                         />
 
@@ -274,7 +201,7 @@
                 android:orientation="horizontal"
                 android:gravity="center"
                 app:layout_constraintTop_toBottomOf="@+id/destinationInfo"
-                android:visibility="invisible">
+                android:visibility="gone">
 
                 <Button
                     style="@style/IconControlButton"
@@ -284,7 +211,7 @@
                     android:backgroundTint="@color/reject_red"
                     android:contentDescription="@string/fab_transformation_scrim_behavior"
                     app:icon="@drawable/baseline_call_reject_24"
-                    app:iconTint="@color/white"
+                    app:iconTint="@color/black"
                     android:layout_marginEnd="20dp"
                     />
 
@@ -304,56 +231,4 @@
         </androidx.constraintlayout.widget.ConstraintLayout>
     </ScrollView>
 
-<<<<<<< HEAD
-        <LinearLayout
-            android:id="@+id/callIncomingView"
-            android:layout_width="match_parent"
-            android:layout_height="wrap_content"
-            android:padding="@dimen/spacing_tiny"
-            android:layout_marginTop="@dimen/spacing_normal"
-            android:orientation="horizontal"
-            android:gravity="center"
-            app:layout_constraintTop_toBottomOf="@+id/destinationInfo"
-            android:visibility="gone">
-
-            <Button
-                style="@style/IconControlButton"
-                android:id="@+id/callReject"
-                android:layout_width="60dp"
-                android:layout_height="60dp"
-                android:backgroundTint="@color/reject_red"
-                android:contentDescription="@string/fab_transformation_scrim_behavior"
-                app:icon="@drawable/baseline_call_reject_24"
-                app:iconTint="@color/black"
-                android:layout_marginEnd="20dp"
-                />
-
-            <Button
-                style="@style/IconControlButton"
-                android:id="@+id/callAnswer"
-                android:layout_width="60dp"
-                android:layout_height="60dp"
-                android:backgroundTint="@color/answer_green"
-                android:contentDescription="@string/fab_transformation_scrim_behavior"
-                app:icon="@drawable/baseline_call_24"
-                app:iconTint="@color/black"
-                android:layout_marginStart="20dp"/>
-
-        </LinearLayout>
-
-    </androidx.constraintlayout.widget.ConstraintLayout>
-=======
-    <Button
-        android:id="@+id/disconnect"
-        android:layout_width="match_parent"
-        android:layout_height="wrap_content"
-        android:text="@string/disconnect"
-        android:textAllCaps="false"
-        android:padding="1dp"
-        android:layout_margin="24dp"
-        android:layout_gravity="bottom"
-        style="@style/CustomPrimaryButton"
-        />
->>>>>>> 8d422144
-
 </androidx.coordinatorlayout.widget.CoordinatorLayout>