name: Release

on:
  # Allows you to run this workflow manually from the Actions tab
  workflow_dispatch:
    inputs:
      version:
        description: 'Release Version'
        required: true
        default: '0.0.0'

jobs:
  build:
    name: "🚀 Release"
    runs-on: ubuntu-18.04
    steps:
      - name: "📥 Check-out"
        uses: actions/checkout@v2
      - name: set up JDK 1.8
        uses: actions/setup-java@v1
        with:
          java-version: 1.8
      - name: Make gradlew executable
        run: chmod +x ./gradlew

      - name: Update Username from Secrets
        env:
          MOCK_USERNAME: ${{ secrets.TELNYX_SIP_USER }}
        run: echo MOCK_USERNAME="$MOCK_USERNAME" > ./local.properties

      - name: Add new line
        run: echo -e "\n" >> ./local.properties

      - name: Update Password from Secrets
        env:
          MOCK_PASSWORD: ${{ secrets.TELNYX_SIP_PASSWORD }}
        run: echo MOCK_PASSWORD="$MOCK_PASSWORD" >> ./local.properties

      - name: Clean
        run: ./gradlew clean

      - name: Read local.properties
        id: properties
        uses: juliangruber/read-file-action@v1
        with:
          path: ./local.properties
      - name: Echo local.properties
        run: echo "${{ steps.package.outputs.content }}"
<<<<<<< HEAD

=======
        
>>>>>>> d3d49456
      - name: Assemble SDK aar files for upload
        run: bash ./gradlew assemble --stacktrace

      - name: "✏️ Generate release changelog"
        id: generate-release-changelog
        uses: heinrichreimer/github-changelog-generator-action@v2.1.1
        with:
          token: ${{ secrets.GITHUB_TOKEN }}
          onlyLastTag: "false"
          stripHeaders: "true"
          stripGeneratorNotice: "true"
      - name: "🚀 Create GitHub release"
        id: create_release
        uses: actions/create-release@v1
        env:
          GITHUB_TOKEN: ${{ secrets.GITHUB_TOKEN }}
        with:
          tag_name: ${{ github.event.inputs.version }}
          release_name: Release ${{ github.event.inputs.version }}
          body: ${{ steps.generate-release-changelog.outputs.changelog }}
          prerelease: true

      - name: Upload Release Asset
        id: upload-release-asset
        uses: actions/upload-release-asset@v1
        env:
<<<<<<< HEAD
          GITHUB_TOKEN: ${{ secrets.GITHUB_TOKEN }}
=======
            GITHUB_TOKEN: ${{ secrets.GITHUB_TOKEN }}
>>>>>>> d3d49456
        with:
          upload_url: ${{ steps.create_release.outputs.upload_url }} # This pulls from the CREATE RELEASE step above, referencing it's ID to get its outputs object, which include a `upload_url`. See this blog post for more info: https://jasonet.co/posts/new-features-of-github-actions/#passing-data-to-future-steps
          asset_path: telnyx_rtc/build/outputs/aar/telnyx_rtc-release.aar
          asset_name: telnyx_rtc-release
          asset_content_type: application/java-archive<|MERGE_RESOLUTION|>--- conflicted
+++ resolved
@@ -46,11 +46,7 @@
           path: ./local.properties
       - name: Echo local.properties
         run: echo "${{ steps.package.outputs.content }}"
-<<<<<<< HEAD
-
-=======
         
->>>>>>> d3d49456
       - name: Assemble SDK aar files for upload
         run: bash ./gradlew assemble --stacktrace
 
@@ -77,11 +73,7 @@
         id: upload-release-asset
         uses: actions/upload-release-asset@v1
         env:
-<<<<<<< HEAD
-          GITHUB_TOKEN: ${{ secrets.GITHUB_TOKEN }}
-=======
             GITHUB_TOKEN: ${{ secrets.GITHUB_TOKEN }}
->>>>>>> d3d49456
         with:
           upload_url: ${{ steps.create_release.outputs.upload_url }} # This pulls from the CREATE RELEASE step above, referencing it's ID to get its outputs object, which include a `upload_url`. See this blog post for more info: https://jasonet.co/posts/new-features-of-github-actions/#passing-data-to-future-steps
           asset_path: telnyx_rtc/build/outputs/aar/telnyx_rtc-release.aar
