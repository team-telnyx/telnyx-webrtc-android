package com.telnyx.webrtc.common.model

<<<<<<< HEAD
data class Profile(
        val sipUsername: String? = null,
        val sipPass: String? = null,
        val sipToken: String? = null,
        val callerIdName: String? = null,
        val callerIdNumber: String? = null,
        var isUserLogin: Boolean = false,
        var isDev: Boolean = false) {
    fun isToken(): Boolean {
        return sipToken?.trim()?.isNotEmpty() ?: false
    }
}
=======
/**
 * Data class that represents the user profile.
 *
 * @param isUserLogin True if the user is logged in, false otherwise.
 * @param sipUsername The SIP username.
 * @param sipPass The SIP password.
 * @param callerIdName The caller ID name.
 * @param callerIdNumber The caller ID number.
 * @param isDev True if the user is a developer, false otherwise.
 */
data class Profile(var isUserLogin: Boolean = false,
        val sipUsername: String,
        val sipPass: String,
        val callerIdName: String?,
        val callerIdNumber: String?,
        var isDev: Boolean = false)
>>>>>>> ba488f35
<|MERGE_RESOLUTION|>--- conflicted
+++ resolved
@@ -1,6 +1,15 @@
 package com.telnyx.webrtc.common.model
 
-<<<<<<< HEAD
+/**
+ * Data class that represents the user profile.
+ *
+ * @param isUserLogin True if the user is logged in, false otherwise.
+ * @param sipUsername The SIP username.
+ * @param sipPass The SIP password.
+ * @param callerIdName The caller ID name.
+ * @param callerIdNumber The caller ID number.
+ * @param isDev True if the user is a developer, false otherwise.
+ */
 data class Profile(
         val sipUsername: String? = null,
         val sipPass: String? = null,
@@ -12,22 +21,4 @@
     fun isToken(): Boolean {
         return sipToken?.trim()?.isNotEmpty() ?: false
     }
-}
-=======
-/**
- * Data class that represents the user profile.
- *
- * @param isUserLogin True if the user is logged in, false otherwise.
- * @param sipUsername The SIP username.
- * @param sipPass The SIP password.
- * @param callerIdName The caller ID name.
- * @param callerIdNumber The caller ID number.
- * @param isDev True if the user is a developer, false otherwise.
- */
-data class Profile(var isUserLogin: Boolean = false,
-        val sipUsername: String,
-        val sipPass: String,
-        val callerIdName: String?,
-        val callerIdNumber: String?,
-        var isDev: Boolean = false)
->>>>>>> ba488f35
+}