--- conflicted
+++ resolved
@@ -5,13 +5,6 @@
 import androidx.lifecycle.Observer
 import com.telnyx.webrtc.sdk.Call
 import com.telnyx.webrtc.sdk.TelnyxClient
-<<<<<<< HEAD
-import java.lang.ref.WeakReference
-
-internal object TelnyxCommon {
-    @Volatile
-    private var telnyxClientWeakRef: WeakReference<TelnyxClient>? = null
-=======
 import kotlinx.coroutines.flow.MutableStateFlow
 import kotlinx.coroutines.flow.StateFlow
 import java.util.*
@@ -27,7 +20,6 @@
     private val sharedPreferencesKey = "TelnyxCommonSharedPreferences"
 
     private var telnyxClient: TelnyxClient? = null
->>>>>>> ba488f35
 
     private var _currentCall: Call? = null
     val currentCall
@@ -43,13 +35,6 @@
         @Volatile
         private var instance: TelnyxCommon? = null
 
-<<<<<<< HEAD
-    fun getTelnyxClient(context: Context): TelnyxClient {
-        return telnyxClientWeakRef?.get() ?: synchronized(this) {
-            telnyxClientWeakRef?.get() ?: TelnyxClient(context.applicationContext).also {
-                telnyxClientWeakRef = WeakReference(it)
-            }
-=======
         /**
          * Returns the singleton instance of TelnyxCommon.
          *
@@ -89,7 +74,6 @@
     internal fun getTelnyxClient(context: Context): TelnyxClient {
         return telnyxClient ?: synchronized(this) {
             telnyxClient ?: TelnyxClient(context.applicationContext).also { telnyxClient = it }
->>>>>>> ba488f35
         }
     }
 
