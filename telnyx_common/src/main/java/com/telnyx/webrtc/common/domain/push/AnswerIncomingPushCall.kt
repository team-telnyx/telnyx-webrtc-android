--- conflicted
+++ resolved
@@ -172,11 +172,7 @@
                         inviteResponse.callerIdNumber,
                         customHeaders,
                         debug,
-<<<<<<< HEAD
-                        null, // No need to pass preferred codecs when answering push call
                         useTrickleIce,
-=======
->>>>>>> 2edf3a5a
                         onCallQualityChange
                     )
                     cleanUp(answeredCall)
