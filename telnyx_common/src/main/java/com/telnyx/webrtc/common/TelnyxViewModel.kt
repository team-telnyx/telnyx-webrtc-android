--- conflicted
+++ resolved
@@ -157,8 +157,6 @@
      */
     private var handlingResponses = false
 
-<<<<<<< HEAD
-=======
     /**
      * State flow for inbound audio levels.
      */
@@ -176,8 +174,6 @@
      */
     private var audioLevelCollectorJob: Job? = null
 
-
->>>>>>> 322b7b39
     /**
      * Stops the loading indicator.
      */
