package com.telnyx.webrtc.common

import android.content.Context
import android.util.Log
import androidx.lifecycle.ViewModel
import androidx.lifecycle.asFlow
import androidx.lifecycle.viewModelScope
import com.google.firebase.messaging.FirebaseMessaging
import com.telnyx.webrtc.common.domain.authentication.AuthenticateBySIPCredentials
import com.telnyx.webrtc.common.domain.authentication.AuthenticateByToken
import com.telnyx.webrtc.common.domain.push.AnswerIncomingPushCall
import com.telnyx.webrtc.common.domain.authentication.Disconnect
import com.telnyx.webrtc.common.domain.call.AcceptCall
import com.telnyx.webrtc.common.domain.call.EndCurrentAndUnholdLast
import com.telnyx.webrtc.common.domain.call.HoldCurrentAndAcceptIncoming
import com.telnyx.webrtc.common.domain.call.HoldUnholdCall
import com.telnyx.webrtc.common.domain.call.OnByeReceived
import com.telnyx.webrtc.common.domain.call.RejectCall
import com.telnyx.webrtc.common.domain.call.SendInvite
import com.telnyx.webrtc.common.domain.push.RejectIncomingPushCall
import com.telnyx.webrtc.common.model.Profile
<<<<<<< HEAD
import com.telnyx.webrtc.common.data.CallHistoryRepository
import com.telnyx.webrtc.common.data.CallHistoryEntity
import com.telnyx.webrtc.common.model.CallHistoryItem
import com.telnyx.webrtc.common.model.CallType
=======
import com.telnyx.webrtc.common.model.WebsocketMessage
>>>>>>> 41bab202
import com.telnyx.webrtc.sdk.Call
import com.telnyx.webrtc.sdk.model.SocketMethod
import com.telnyx.webrtc.sdk.model.SocketStatus
import com.telnyx.webrtc.sdk.verto.receive.AnswerResponse
import com.telnyx.webrtc.sdk.verto.receive.ByeResponse
import com.telnyx.webrtc.sdk.verto.receive.InviteResponse
import com.telnyx.webrtc.sdk.verto.receive.LoginResponse
import com.telnyx.webrtc.sdk.verto.receive.ReceivedMessageBody
import com.telnyx.webrtc.sdk.verto.receive.RingingResponse
import com.telnyx.webrtc.sdk.verto.receive.SocketResponse
import kotlinx.coroutines.flow.MutableStateFlow
import kotlinx.coroutines.flow.StateFlow
import kotlinx.coroutines.flow.asStateFlow
import kotlinx.coroutines.flow.collectLatest
import kotlinx.coroutines.launch
import timber.log.Timber
import com.telnyx.webrtc.common.util.toCredentialConfig
import com.telnyx.webrtc.common.util.toTokenConfig
import com.google.gson.JsonObject
import com.telnyx.webrtc.sdk.model.CallNetworkChangeReason
import com.telnyx.webrtc.sdk.model.CallState
import com.telnyx.webrtc.sdk.model.TxServerConfiguration
import com.telnyx.webrtc.sdk.stats.CallQualityMetrics
import kotlinx.coroutines.Job
import kotlinx.coroutines.flow.MutableSharedFlow
import kotlinx.coroutines.flow.SharedFlow
import java.io.IOException
import java.util.*
import kotlin.coroutines.resume
import kotlin.coroutines.suspendCoroutine


sealed class TelnyxSocketEvent {
    data object OnClientReady : TelnyxSocketEvent()
    data class OnIncomingCall(val message: InviteResponse) : TelnyxSocketEvent()
    data class OnCallAnswered(val callId: UUID) : TelnyxSocketEvent()
    data class OnCallEnded(val message: ByeResponse?) : TelnyxSocketEvent()
    data class OnRinging(val message: RingingResponse) : TelnyxSocketEvent()
    data object OnMedia : TelnyxSocketEvent()
    data object InitState : TelnyxSocketEvent()
    data class OnCallDropped(val reason: CallNetworkChangeReason) : TelnyxSocketEvent()
    data class OnCallReconnecting(val reason: CallNetworkChangeReason) : TelnyxSocketEvent()
}

sealed class TelnyxSessionState {
    data class ClientLoggedIn(val message: LoginResponse) : TelnyxSessionState()
    data object ClientDisconnected : TelnyxSessionState()
}

/**
 * Main ViewModel for interacting with the Telnyx WebRTC SDK.
 *
 * This ViewModel provides methods for authentication, call management, and handling
 * incoming calls. It exposes state flows for observing socket events, session state,
 * and loading state.
 */
class TelnyxViewModel : ViewModel() {

    /**
     * State flow for socket events such as incoming calls, call answered, call ended, etc.
     * Observe this flow to react to call-related events in the UI.
     */
    private val _uiState: MutableStateFlow<TelnyxSocketEvent> =
        MutableStateFlow(TelnyxSocketEvent.InitState)
    val uiState: StateFlow<TelnyxSocketEvent> = _uiState.asStateFlow()

    /**
     * State flow for session events such as login and disconnect.
     * Observe this flow to react to authentication state changes.
     */
    private val _sessionsState: MutableStateFlow<TelnyxSessionState> =
        MutableStateFlow(TelnyxSessionState.ClientDisconnected)
    val sessionsState: StateFlow<TelnyxSessionState> = _sessionsState.asStateFlow()

    /**
     * State flow for socket errors.
     * Observe this flow to react to errors in the socket connection.
     */
    private val _sessionStateError = MutableSharedFlow<String?>()
    val sessionStateError: SharedFlow<String?> = _sessionStateError

    /**
     * State flow for loading state.
     * Observe this flow to show/hide loading indicators in the UI.
     */
    private val _isLoading: MutableStateFlow<Boolean> = MutableStateFlow(false)
    val isLoading: StateFlow<Boolean> = _isLoading.asStateFlow()

    /**
     * Firebase Cloud Messaging token for push notifications.
     */
    private var fcmToken: String? = null

    /**
     * Server configuration for the Telnyx WebRTC SDK.
     */
    private var serverConfiguration = TxServerConfiguration()

    /**
     * Flag indicating whether the server configuration is in development environment.
     */
    var serverConfigurationIsDev = false
        private set

    /**
     * State flow for the list of user profiles.
     * Observe this flow to display the list of profiles in the UI.
     */
    private val _profileListState = MutableStateFlow<List<Profile>>(
        emptyList()
    )
    val profileList: StateFlow<List<Profile>> = _profileListState

    /**
     * The current active call, if any.
     * Returns null if there is no active call.
     */
    val currentCall: Call?
        get() = TelnyxCommon.getInstance().currentCall

    /**
     * State flow for the current user profile.
     * Observe this flow to react to profile changes.
     */
    private val _currentProfile = MutableStateFlow<Profile?>(null)
    val currentProfile: StateFlow<Profile?> = _currentProfile

    /**
     * UUID for handling notification acceptance.
     */
    private var notificationAcceptHandlingUUID: UUID? = null

    /**
     * Coroutine job for user session operations.
     */
    private var userSessionJob: Job? = null

    /**
     * Coroutine job for call state operations.
     */
    private var callStateJob: Job? = null

    /**
     * Flag to prevent handling multiple responses simultaneously.
     */
    private var handlingResponses = false

    /**
     * State flow for inbound audio levels.
     */
    private val _inboundAudioLevels = MutableStateFlow<List<Float>>(emptyList())
    val inboundAudioLevels: StateFlow<List<Float>> = _inboundAudioLevels.asStateFlow()

    /**
     * State flow for outbound audio levels.
     */
    private val _outboundAudioLevels = MutableStateFlow<List<Float>>(emptyList())
    val outboundAudioLevels: StateFlow<List<Float>> = _outboundAudioLevels.asStateFlow()

    /**
     * State flow for websocket messages.
     * Observe this flow to display websocket messages in the UI.
     */
    private val _wsMessages = MutableStateFlow<List<WebsocketMessage>>(emptyList())
    val wsMessages: StateFlow<List<WebsocketMessage>> = _wsMessages.asStateFlow()

    /**
     * Job for collecting audio levels.
     */
    private var audioLevelCollectorJob: Job? = null
    
    /**
     * Job for collecting websocket messages.
     */
    private var wsMessagesCollectorJob: Job? = null

    /**
     * Call history repository for managing call history data.
     */
    private var callHistoryRepository: CallHistoryRepository? = null

    /**
     * State flow for call history list.
     * Observe this flow to display call history in the UI.
     */
    private val _callHistoryList = MutableStateFlow<List<CallHistoryItem>>(emptyList())
    val callHistoryList: StateFlow<List<CallHistoryItem>> = _callHistoryList.asStateFlow()

    /**
     * Stops the loading indicator.
     */
    fun stopLoading() {
        _isLoading.value = false
    }

    /**
     * Changes the server configuration environment.
     *
     * @param isDev If true, uses the development environment; otherwise, uses production.
     */
    fun changeServerConfigEnvironment(isDev: Boolean) {
        serverConfigurationIsDev = isDev
        serverConfiguration = serverConfiguration.copy(
            host = if (isDev) {
                "rtcdev.telnyx.com"
            } else {
                "rtc.telnyx.com"
            }
        )
    }

    /**
     * Sets the current user profile configuration. (A profile can be Token or Credential based)
     *
     * @param context The application context.
     * @param profile The user profile to set as current.
     */
    fun setCurrentConfig(context: Context, profile: Profile) {
        _currentProfile.value = profile
        ProfileManager.saveProfile(context, profile)
        loadCallHistoryForCurrentProfile()
    }

    /**
     * Initializes the profile list from storage.
     *
     * @param context The application context.
     */
    fun setupProfileList(context: Context) {
        _profileListState.value = ProfileManager.getProfilesList(context)
    }

    /**
     * Adds a new user profile to storage.
     *
     * @param context The application context.
     * @param profile The user profile to add.
     */
    fun addProfile(context: Context, profile: Profile) {
        ProfileManager.saveProfile(context, profile)
        refreshProfileList(context)
    }

    /**
     * Deletes a user profile from storage.
     *
     * @param context The application context.
     * @param profile The user profile to delete.
     */
    fun deleteProfile(context: Context, profile: Profile) {
        profile.sipUsername?.let { ProfileManager.deleteProfileBySipUsername(context, it) }
        profile.sipToken?.let { ProfileManager.deleteProfileBySipToken(context, it) }
        refreshProfileList(context)
    }

    /**
     * Refreshes the profile list from storage and updates the current profile if needed.
     *
     * @param context The application context.
     */
    private fun refreshProfileList(context: Context) {
        _profileListState.value = ProfileManager.getProfilesList(context)
        _currentProfile.value?.let { profile ->
            if (_profileListState.value.firstOrNull { it.callerIdName == profile.callerIdName } == null) {
                _currentProfile.value = null
            }
        }
    }

    /**
     * Authenticates a user using SIP credentials (username/password).
     *
     * @param viewContext The application context.
     * @param profile The user profile (SIP or Generated Credentials or Token based authentication profile)
     * @param txPushMetaData Optional push metadata for handling incoming calls. PushMetadata is provided by a call notification and is required when logging in to the socket to receive the invitation after connecting to the socket again
     * @param autoLogin Whether to automatically login after authentication.
     */
    fun credentialLogin(
        viewContext: Context,
        profile: Profile,
        txPushMetaData: String?,
        autoLogin: Boolean = true
    ) {
        _isLoading.value = true

        userSessionJob?.cancel()
        userSessionJob = null


        userSessionJob = viewModelScope.launch {
            // Ensure the token is fetched before proceeding
            if (fcmToken == null) {
                fcmToken = getFCMToken()
            }

            AuthenticateBySIPCredentials(context = viewContext).invoke(
                serverConfiguration,
                profile.toCredentialConfig(fcmToken ?: ""),
                txPushMetaData,
                autoLogin
            ).asFlow().collectLatest { response ->
                Timber.d("Auth Response: $response")
                handleSocketResponse(response, false)
            }
        }
    }

    /**
     * Answers an incoming call received via push notification.
     *
     * @param viewContext The application context.
     * @param txPushMetaData Optional push metadata for handling incoming calls. PushMetadata is provided by a call notification and is required when logging in to the socket to receive the invitation after connecting to the socket again
     */
    fun answerIncomingPushCall(
        viewContext: Context,
        txPushMetaData: String?,
        debug: Boolean
    ) {
        _isLoading.value = true
        TelnyxCommon.getInstance().setHandlingPush(true)
        viewModelScope.launch {
            AnswerIncomingPushCall(context = viewContext)
                .invoke(
                    txPushMetaData,
                    mapOf(Pair("X-test", "123456")),
                    debug
                ) { answeredCall ->
                    notificationAcceptHandlingUUID = answeredCall.callId
                }
                .asFlow().collectLatest { response ->
                    Timber.d("Answering income push response: $response")
                    handleSocketResponse(response, true)
                }
        }

        if (debug) {
            collectAudioLevels()
        }
    }

    /**
     * Rejects an incoming call received via push notification.
     *
     * @param viewContext The application context.
     * @param txPushMetaData Optional push metadata for handling incoming calls. PushMetadata is provided by a call notification and is required when logging in to the socket to receive the invitation after connecting to the socket again
     */
    fun rejectIncomingPushCall(
        viewContext: Context,
        txPushMetaData: String?
    ) {
        _isLoading.value = true
        TelnyxCommon.getInstance().setHandlingPush(true)
        viewModelScope.launch {
            RejectIncomingPushCall(context = viewContext)
                .invoke(txPushMetaData) {
                    _isLoading.value = false
                }
                .asFlow().collectLatest { response ->
                    Timber.d("Rejecting income push response: $response")
                    handleSocketResponse(response, true)
                }
        }
    }

    /**
     * Initializes the user profile and FCM token.
     *
     * @param context The application context.
     */
    suspend fun initProfile(context: Context) {
        getProfiles(context)
        getFCMToken()
        initCallHistory(context)
    }

    /**
     * Loads user profiles from storage.
     *
     * @param context The application context.
     */
    private fun getProfiles(context: Context) {
        ProfileManager.getProfilesList(context).let {
            _profileListState.value = it
        }
        ProfileManager.getLoggedProfile(context)?.let { profile ->
            _currentProfile.value = profile
            loadCallHistoryForCurrentProfile()
        }
    }

    /**
     * Fetches the Firebase Cloud Messaging token for push notifications.
     *
     * @return The FCM token, or null if fetching failed.
     */
    private suspend fun getFCMToken(): String? = suspendCoroutine { continuation ->
        FirebaseMessaging.getInstance().token.addOnCompleteListener { task ->
            if (!task.isSuccessful) {
                Timber.d("Fetching FCM registration token failed")
                fcmToken = null
                continuation.resume(null)
            } else {
                // Get new FCM registration token
                try {
                    val token = task.result.toString()
                    Timber.d("FCM TOKEN RECEIVED: $token")
                    fcmToken = token
                    continuation.resume(token)
                } catch (e: IOException) {
                    Timber.d(e)
                    continuation.resume(null)
                }
            }
        }
    }

    /**
     * Retrieves the current FCM token.
     *
     * @return The current FCM token, or null if not available.
     */
    fun retrieveFCMToken(): String? {
        return fcmToken
    }

    /**
     * Disables push notifications for the current device.
     *
     * @param context The application context.
     */
    fun disablePushNotifications(context: Context) {
        TelnyxCommon.getInstance().getTelnyxClient(context).disablePushNotification()
    }

    /**
     * Authenticates a user using a SIP token.
     *
     * @param viewContext The application context.
     * @param profile The user profile containing the SIP token.
     * @param txPushMetaData Optional push metadata for handling incoming calls. PushMetadata is provided by a call notification and is required when logging in to the socket to receive the invitation after connecting to the socket again
     * @param autoLogin Whether to automatically login after authentication.
     */
    fun tokenLogin(
        viewContext: Context,
        profile: Profile,
        txPushMetaData: String?,
        autoLogin: Boolean = true
    ) {
        _isLoading.value = true

        userSessionJob?.cancel()
        userSessionJob = null

        userSessionJob = viewModelScope.launch {
            AuthenticateByToken(context = viewContext).invoke(
                serverConfiguration,
                profile.toTokenConfig(fcmToken ?: ""),
                txPushMetaData,
                autoLogin
            ).asFlow().collectLatest { response ->
                Timber.d("Auth Response: $response")
                handleSocketResponse(response, false)
            }
        }
    }

    /**
     * State flow for call quality metrics of the current call, observed from TelnyxCommon.
     * Observe this flow to display real-time call quality metrics in the UI.
     */
    val callQualityMetrics: StateFlow<CallQualityMetrics?> =
        TelnyxCommon.getInstance().callQualityMetrics

    /**
     * Disconnects the current session.
     *
     * This method will only disconnect if there is no active call and we're not handling
     * a push notification. If there is an active call, the disconnect will be prevented.
     *
     * @param viewContext The application context.
     */
    fun disconnect(viewContext: Context) {
        viewModelScope.launch {
            // Check if we are on a call and not handling a push notification before disconnecting
            // (we check this because clicking on a notification can trigger a disconnect if we are using onStop in MainActivity)
            if (currentCall == null && !TelnyxCommon.getInstance().handlingPush) {
                // No active call, safe to disconnect
                Disconnect(viewContext).invoke()
                // if we are disconnecting, there is no call so we should stop service if one is running
                TelnyxCommon.getInstance().stopCallService(viewContext)
            } else {
                // We have an active call, don't disconnect
                Timber.d("Socket disconnect prevented: Active call in progress")
                TelnyxCommon.getInstance().setHandlingPush(false)
            }
        }
    }

    /**
     * Connects using the last used profile configuration.
     *
     * This method will automatically choose between token and credential login
     * based on the available information in the last used profile.
     *
     * @param viewContext The application context.
     * @param txPushMetaData Optional push metadata for handling incoming calls. PushMetadata is provided by a call notification and is required when logging in to the socket to receive the invitation after connecting to the socket again
     */
    fun connectWithLastUsedConfig(viewContext: Context, txPushMetaData: String? = null) {
        viewModelScope.launch {
            _currentProfile.value?.let { lastUsedProfile ->
                if (lastUsedProfile.sipToken?.isEmpty() == false) {
                    tokenLogin(
                        viewContext,
                        lastUsedProfile,
                        txPushMetaData,
                        true
                    )
                } else {
                    credentialLogin(
                        viewContext,
                        lastUsedProfile,
                        txPushMetaData,
                        true
                    )
                }
            }
        }
    }

    private fun handleSocketResponse(
        response: SocketResponse<ReceivedMessageBody>,
        isPushConnection: Boolean
    ) {
        if (handlingResponses) {
            return
        }
        when (response.status) {
            SocketStatus.ESTABLISHED -> handleEstablished()
            SocketStatus.MESSAGERECEIVED -> handleMessageReceived(response, isPushConnection)
            SocketStatus.LOADING -> handleLoading()
            SocketStatus.ERROR -> handleError(response)
            SocketStatus.DISCONNECT -> handleDisconnect()
        }
    }

    private fun handleEstablished() {
        Timber.d("Socket connection established")
    }

    private fun handleMessageReceived(
        response: SocketResponse<ReceivedMessageBody>,
        isPushConnection: Boolean
    ) {
        val data = response.data
        when (data?.method) {
            SocketMethod.CLIENT_READY.methodName -> handleClientReady()
            SocketMethod.LOGIN.methodName -> handleLogin(data, isPushConnection)
            SocketMethod.INVITE.methodName -> handleInvite(data)
            SocketMethod.ANSWER.methodName -> handleAnswer(data)
            SocketMethod.RINGING.methodName -> handleRinging(data)
            SocketMethod.MEDIA.methodName -> handleMedia()
            SocketMethod.BYE.methodName -> handleBye(data)
        }
    }

    private fun handleClientReady() {
        Log.d("TelnyxViewModel", "Client Ready")
        Timber.d("You are ready to make calls.")
        _uiState.value = TelnyxSocketEvent.OnClientReady
    }

    private fun handleLogin(data: ReceivedMessageBody, isPushConnection: Boolean) {
        val sessionId = (data.result as LoginResponse).sessid
        sessionId.let {
            Timber.d("Session ID: $sessionId")
        }
        _sessionsState.value = TelnyxSessionState.ClientLoggedIn(data.result as LoginResponse)
        _isLoading.value = isPushConnection
        
        // Start collecting websocket messages
        collectWebsocketMessages()
    }

    private fun handleInvite(data: ReceivedMessageBody) {
        val inviteResponse = data.result as InviteResponse
        if (notificationAcceptHandlingUUID == inviteResponse.callId) {
            _uiState.value = TelnyxSocketEvent.OnCallAnswered(inviteResponse.callId)
        } else {
            _uiState.value = TelnyxSocketEvent.OnIncomingCall(inviteResponse)
        }

        notificationAcceptHandlingUUID = null
        _isLoading.value = false
    }

    private fun handleAnswer(data: ReceivedMessageBody) {
        _uiState.value = TelnyxSocketEvent.OnCallAnswered((data.result as AnswerResponse).callId)
    }

    private fun handleRinging(data: ReceivedMessageBody) {
        _uiState.value = TelnyxSocketEvent.OnRinging(data.result as RingingResponse)
    }

    private fun handleMedia() {
        _uiState.value = TelnyxSocketEvent.OnMedia
    }

    private fun handleBye(data: ReceivedMessageBody) {
        val byeResponse = data.result as ByeResponse
        viewModelScope.launch {
            val context = TelnyxCommon.getInstance().telnyxClient?.context
            context?.let {
                OnByeReceived().invoke(context, byeResponse.callId)
            }

            // If we are handling a push notification, set the flag to false
            TelnyxCommon.getInstance().setHandlingPush(false)

            _uiState.value = currentCall?.let {
                TelnyxSocketEvent.OnCallAnswered(it.callId)
            } ?: TelnyxSocketEvent.OnCallEnded(byeResponse)
        }
    }

    private fun handleLoading() {
        Timber.i("Loading...")
    }

    /**
     * Handles an error response from the socket.
     * It will navigate to the login screen only in two cases:
     * - there is an error and there is not active call
     * - there is an error during active call. This is happening after unsuccessfully reconnection.
     * @param response The error response to handle.
     */
    private fun handleError(response: SocketResponse<ReceivedMessageBody>) {
        if (currentCall == null || currentCall?.callStateFlow?.value == CallState.ERROR) {
            _sessionsState.value = TelnyxSessionState.ClientDisconnected
            _uiState.value = TelnyxSocketEvent.InitState
        }

        viewModelScope.launch {
            _sessionStateError.emit(response.errorMessage ?: "An Unknown Error Occurred")
        }

        _isLoading.value = false
    }

    private fun handleDisconnect() {
        Timber.i("Disconnect...")
        _sessionsState.value = TelnyxSessionState.ClientDisconnected
        _uiState.value = TelnyxSocketEvent.InitState
    }

    private fun handleCallState(callState: CallState) {
        when (callState) {
            is CallState.ACTIVE -> {
                _uiState.value =
                    TelnyxSocketEvent.OnCallAnswered(currentCall?.callId ?: UUID.randomUUID())
            }

            is CallState.DROPPED -> {
                _uiState.value = TelnyxSocketEvent.OnCallDropped(callState.callNetworkChangeReason)
            }

            is CallState.RECONNECTING -> {
                _uiState.value = TelnyxSocketEvent.OnCallReconnecting(callState.callNetworkChangeReason)
            }

            is CallState.DONE -> {
                _uiState.value = TelnyxSocketEvent.OnCallEnded(null)
            }

            is CallState.ERROR -> {
                _uiState.value = TelnyxSocketEvent.OnCallEnded(null)
            }

            CallState.NEW, CallState.CONNECTING, CallState.RINGING, CallState.HELD -> {
                Timber.d("Call state updated to: %s", callState.javaClass.simpleName)
            }
        }
    }

    /**
     * Initiates an outgoing call to the specified destination number.
     *
     * @param viewContext The application context.
     * @param destinationNumber The phone number to call.
     * @param debug Whether to enable debug mode for call quality metrics.
     */
    fun sendInvite(
        viewContext: Context,
        destinationNumber: String,
        debug: Boolean
    ) {

        callStateJob?.cancel()
        callStateJob = null

        callStateJob = viewModelScope.launch {
            ProfileManager.getLoggedProfile(viewContext)?.let { currentProfile ->
                Log.d("Call", "clicked profile ${currentProfile.sipUsername}")
                SendInvite(viewContext).invoke(
                    currentProfile.callerIdName ?: "",
                    currentProfile.callerIdNumber ?: "",
                    destinationNumber,
                    "Sample Client State",
                    mapOf(Pair("X-test", "123456")),
                    debug,
                    onCallHistoryAdd = { number ->
                        addCallToHistory(CallType.OUTBOUND, number)
                    }
                ).callStateFlow.collect {
                    handleCallState(it)
                }
            }
        }

        if (debug) {
            collectAudioLevels()
        }
    }

    /**
     * Ends the current active call.
     *
     * If there was a previous call on hold, it will be automatically unholded.
     *
     * @param viewContext The application context.
     */
    fun endCall(viewContext: Context) {
        viewModelScope.launch {
            currentCall?.let { currentCall ->
                EndCurrentAndUnholdLast(viewContext).invoke(currentCall.callId)
                // If we are handling a push notification, set the flag to false
                TelnyxCommon.getInstance().setHandlingPush(false)
            }
        }
    }

    /**
     * Rejects an incoming call.
     *
     * @param viewContext The application context.
     * @param callId The UUID of the call to reject.
     */
    fun rejectCall(viewContext: Context, callId: UUID) {
        viewModelScope.launch {
            Timber.i("Reject call $callId")
            RejectCall(viewContext).invoke(callId)
            // If we are handling a push notification, set the flag to false
            TelnyxCommon.getInstance().setHandlingPush(false)
        }
    }

    /**
     * Answers an incoming call.
     *
     * If there is already an active call, the current call will be put on hold
     * before answering the new call.
     *
     * @param viewContext The application context.
     * @param callId The UUID of the call to answer.
     * @param callerIdNumber The caller ID number for the call.
     * @param debug Whether to enable debug mode for call quality metrics.
     */
    fun answerCall(
        viewContext: Context,
        callId: UUID,
        callerIdNumber: String,
        debug: Boolean
    ) {
        callStateJob?.cancel()
        callStateJob = null

        callStateJob = viewModelScope.launch {
            _uiState.value =
                TelnyxSocketEvent.OnCallAnswered(callId)

            currentCall?.let {
                HoldCurrentAndAcceptIncoming(viewContext).invoke(
                    callId,
                    callerIdNumber,
                    mapOf(Pair("X-test", "123456")),
                    debug
                ).callStateFlow.collect {
                    handleCallState(it)
                }
            } ?: run {
                AcceptCall(viewContext).invoke(
                    callId,
                    callerIdNumber,
                    mapOf(Pair("X-test", "123456")),
                    debug,
                    onCallHistoryAdd = { number ->
                        addCallToHistory(CallType.INBOUND, number)
                    }
                ).callStateFlow.collect {
                    handleCallState(it)
                }
            }
        }

        if (debug) {
            collectAudioLevels()
        }
    }

    /**
     * Toggles the hold state of the current call.
     *
     * If the call is active, it will be put on hold.
     * If the call is on hold, it will be unholded.
     *
     * @param viewContext The application context.
     */
    fun holdUnholdCurrentCall(viewContext: Context) {
        viewModelScope.launch {
            currentCall?.let {
                HoldUnholdCall(viewContext).invoke(it)
            }
        }
    }

    /**
     * Sends DTMF tones during an active call.
     *
     * @param key The DTMF key to send (0-9, *, #).
     */
    fun dtmfPressed(key: String) {
        currentCall?.let { call ->
            call.dtmf(call.callId, key)
        }
    }

    private fun collectAudioLevels() {
        // Cancel any previous collector job FIRST to avoid multiple collectors
        audioLevelCollectorJob?.cancel()
        audioLevelCollectorJob = viewModelScope.launch {
            Timber.d("Audio level collection started.")
            TelnyxCommon.getInstance().callQualityMetrics.collect { metrics ->
                if (metrics == null) {
                    // Clear levels when call ends or metrics are null
                    if (_inboundAudioLevels.value.isNotEmpty()) {
                        _inboundAudioLevels.value = emptyList()
                    }
                    if (_outboundAudioLevels.value.isNotEmpty()) {
                        _outboundAudioLevels.value = emptyList()
                    }
                    // Cancel the job itself when metrics become null (call ended)
                    audioLevelCollectorJob?.cancel()
                    Timber.d("Audio level collection stopped as call ended.")
                } else {
                    // Update inbound levels
                    val currentInbound = _inboundAudioLevels.value.toMutableList()
                    currentInbound.add(metrics.inboundAudioLevel)
                    while (currentInbound.size > MAX_AUDIO_LEVELS) {
                        currentInbound.removeAt(0)
                    }
                    _inboundAudioLevels.value = currentInbound

                    // Update outbound levels
                    val currentOutbound = _outboundAudioLevels.value.toMutableList()
                    currentOutbound.add(metrics.outboundAudioLevel)
                    while (currentOutbound.size > MAX_AUDIO_LEVELS) {
                        currentOutbound.removeAt(0)
                    }
                    _outboundAudioLevels.value = currentOutbound
                }
            }
        }
    }

    /**
<<<<<<< HEAD
     * Initializes the call history repository and loads call history for the current profile.
     *
     * @param context The application context.
     */
    private fun initCallHistory(context: Context) {
        callHistoryRepository = CallHistoryRepository(context)
        loadCallHistoryForCurrentProfile()
    }

    /**
     * Loads call history for the current profile.
     */
    private fun loadCallHistoryForCurrentProfile() {
        val profile = _currentProfile.value
        if (profile != null && callHistoryRepository != null) {
            viewModelScope.launch {
                callHistoryRepository!!.getCallHistoryForProfile(profile.callerIdName ?: "Unknown").collect { entities ->
                    _callHistoryList.value = entities.map { entity ->
                        CallHistoryItem(
                            id = entity.id,
                            userProfileName = entity.userProfileName,
                            callType = if (entity.callType == "inbound") CallType.INBOUND else CallType.OUTBOUND,
                            destinationNumber = entity.destinationNumber,
                            date = entity.date
                        )
                    }
                }
            }
        }
    }

    /**
     * Adds a call to the call history.
     *
     * @param callType The type of call (inbound or outbound).
     * @param destinationNumber The destination number.
     */
    suspend fun addCallToHistory(callType: CallType, destinationNumber: String) {
        val profile = _currentProfile.value
        if (profile != null && callHistoryRepository != null) {
            val callTypeString = if (callType == CallType.INBOUND) "inbound" else "outbound"
            callHistoryRepository!!.addCall(profile.callerIdName ?: "Unknown", callTypeString, destinationNumber)
        }
=======
     * Starts collecting websocket messages from the TelnyxClient.
     * This should be called when the user is logged in.
     */
    fun collectWebsocketMessages() {
        // Cancel any previous collector job first to avoid multiple collectors
        wsMessagesCollectorJob?.cancel()
        wsMessagesCollectorJob = viewModelScope.launch {
            Timber.d("Websocket message collection started.")
            val telnyxClient = TelnyxCommon.getInstance().telnyxClient
            telnyxClient?.getWsMessageResponse()?.asFlow()?.collect { message ->
                if (message != null) {
                    val currentMessages = _wsMessages.value.toMutableList()
                    // Add new message at the beginning (latest first)
                    currentMessages.add(0, WebsocketMessage(message))
                    // Limit the number of messages to avoid memory issues
                    while (currentMessages.size > MAX_WS_MESSAGES) {
                        currentMessages.removeAt(currentMessages.size - 1)
                    }
                    _wsMessages.value = currentMessages
                }
            }
        }
    }

    /**
     * Clears the websocket messages list.
     */
    fun clearWebsocketMessages() {
        _wsMessages.value = emptyList()
>>>>>>> 41bab202
    }

    override fun onCleared() {
        super.onCleared()
        audioLevelCollectorJob?.cancel()
        wsMessagesCollectorJob?.cancel()
        userSessionJob?.cancel()
    }

    companion object {
        private const val MAX_AUDIO_LEVELS = 100
        private const val MAX_WS_MESSAGES = 100
    }
}<|MERGE_RESOLUTION|>--- conflicted
+++ resolved
@@ -19,14 +19,11 @@
 import com.telnyx.webrtc.common.domain.call.SendInvite
 import com.telnyx.webrtc.common.domain.push.RejectIncomingPushCall
 import com.telnyx.webrtc.common.model.Profile
-<<<<<<< HEAD
 import com.telnyx.webrtc.common.data.CallHistoryRepository
 import com.telnyx.webrtc.common.data.CallHistoryEntity
 import com.telnyx.webrtc.common.model.CallHistoryItem
 import com.telnyx.webrtc.common.model.CallType
-=======
 import com.telnyx.webrtc.common.model.WebsocketMessage
->>>>>>> 41bab202
 import com.telnyx.webrtc.sdk.Call
 import com.telnyx.webrtc.sdk.model.SocketMethod
 import com.telnyx.webrtc.sdk.model.SocketStatus
@@ -901,7 +898,6 @@
     }
 
     /**
-<<<<<<< HEAD
      * Initializes the call history repository and loads call history for the current profile.
      *
      * @param context The application context.
@@ -945,7 +941,9 @@
             val callTypeString = if (callType == CallType.INBOUND) "inbound" else "outbound"
             callHistoryRepository!!.addCall(profile.callerIdName ?: "Unknown", callTypeString, destinationNumber)
         }
-=======
+    }
+    
+    /**
      * Starts collecting websocket messages from the TelnyxClient.
      * This should be called when the user is logged in.
      */
@@ -975,7 +973,6 @@
      */
     fun clearWebsocketMessages() {
         _wsMessages.value = emptyList()
->>>>>>> 41bab202
     }
 
     override fun onCleared() {
