package com.telnyx.webrtc.common

import android.content.Context
import android.util.Log
import androidx.lifecycle.ViewModel
import androidx.lifecycle.asFlow
import androidx.lifecycle.viewModelScope
import com.google.firebase.messaging.FirebaseMessaging
import com.telnyx.webrtc.common.domain.authentication.AuthenticateBySIPCredentials
import com.telnyx.webrtc.common.domain.authentication.AuthenticateByToken
import com.telnyx.webrtc.common.domain.push.AnswerIncomingPushCall
import com.telnyx.webrtc.common.domain.authentication.Disconnect
import com.telnyx.webrtc.common.domain.call.AcceptCall
import com.telnyx.webrtc.common.domain.call.EndCurrentAndUnholdLast
import com.telnyx.webrtc.common.domain.call.HoldCurrentAndAcceptIncoming
import com.telnyx.webrtc.common.domain.call.HoldUnholdCall
import com.telnyx.webrtc.common.domain.call.OnByeReceived
import com.telnyx.webrtc.common.domain.call.RejectCall
import com.telnyx.webrtc.common.domain.call.SendInvite
import com.telnyx.webrtc.common.domain.push.RejectIncomingPushCall
import com.telnyx.webrtc.common.model.Profile
import com.telnyx.webrtc.common.data.CallHistoryRepository
import com.telnyx.webrtc.common.data.CallHistoryEntity
import com.telnyx.webrtc.common.model.CallHistoryItem
import com.telnyx.webrtc.common.model.CallType
import com.telnyx.webrtc.common.model.WebsocketMessage
import com.telnyx.webrtc.sdk.Call
import com.telnyx.webrtc.sdk.model.SocketMethod
import com.telnyx.webrtc.sdk.model.SocketStatus
import com.telnyx.webrtc.sdk.verto.receive.AnswerResponse
import com.telnyx.webrtc.sdk.verto.receive.ByeResponse
import com.telnyx.webrtc.sdk.verto.receive.InviteResponse
import com.telnyx.webrtc.sdk.verto.receive.LoginResponse
import com.telnyx.webrtc.sdk.verto.receive.ReceivedMessageBody
import com.telnyx.webrtc.sdk.verto.receive.RingingResponse
import com.telnyx.webrtc.sdk.verto.receive.SocketResponse
import kotlinx.coroutines.flow.MutableStateFlow
import kotlinx.coroutines.flow.StateFlow
import kotlinx.coroutines.flow.asStateFlow
import kotlinx.coroutines.flow.collectLatest
import kotlinx.coroutines.launch
import timber.log.Timber
import com.telnyx.webrtc.common.util.toCredentialConfig
import com.telnyx.webrtc.common.util.toTokenConfig
import com.telnyx.webrtc.sdk.model.CallNetworkChangeReason
import com.telnyx.webrtc.sdk.model.CallState
import com.telnyx.webrtc.sdk.model.TxServerConfiguration
import com.telnyx.webrtc.sdk.stats.CallQuality
import com.telnyx.webrtc.sdk.stats.CallQualityMetrics
import com.telnyx.webrtc.common.model.MetricSummary
import com.telnyx.webrtc.common.model.PreCallDiagnosis
import kotlinx.coroutines.Job
import kotlinx.coroutines.flow.MutableSharedFlow
import kotlinx.coroutines.flow.SharedFlow
import java.io.IOException
import java.util.*
import kotlin.coroutines.resume
import kotlin.coroutines.suspendCoroutine


sealed class TelnyxSocketEvent {
    data object OnClientReady : TelnyxSocketEvent()
    data class OnIncomingCall(val message: InviteResponse) : TelnyxSocketEvent()
    data class OnCallAnswered(val callId: UUID) : TelnyxSocketEvent()
    data class OnCallEnded(val message: ByeResponse?) : TelnyxSocketEvent()
    data class OnRinging(val message: RingingResponse) : TelnyxSocketEvent()
    data object OnMedia : TelnyxSocketEvent()
    data object InitState : TelnyxSocketEvent()
    data class OnCallDropped(val reason: CallNetworkChangeReason) : TelnyxSocketEvent()
    data class OnCallReconnecting(val reason: CallNetworkChangeReason) : TelnyxSocketEvent()
}

sealed class TelnyxSessionState {
    data class ClientLoggedIn(val message: LoginResponse) : TelnyxSessionState()
    data object ClientDisconnected : TelnyxSessionState()
}

sealed class TelnyxPrecallDiagnosisState {
    data object PrecallDiagnosisStarted : TelnyxPrecallDiagnosisState()
    data class PrecallDiagnosisCompleted(val data: PreCallDiagnosis) : TelnyxPrecallDiagnosisState()
    data object PrecallDiagnosisFailed : TelnyxPrecallDiagnosisState()
}

/**
 * Main ViewModel for interacting with the Telnyx WebRTC SDK.
 *
 * This ViewModel provides methods for authentication, call management, and handling
 * incoming calls. It exposes state flows for observing socket events, session state,
 * and loading state.
 */
class TelnyxViewModel : ViewModel() {

    /**
     * State flow for socket events such as incoming calls, call answered, call ended, etc.
     * Observe this flow to react to call-related events in the UI.
     */
    private val _uiState: MutableStateFlow<TelnyxSocketEvent> =
        MutableStateFlow(TelnyxSocketEvent.InitState)
    val uiState: StateFlow<TelnyxSocketEvent> = _uiState.asStateFlow()

    /**
     * State flow for session events such as login and disconnect.
     * Observe this flow to react to authentication state changes.
     */
    private val _sessionsState: MutableStateFlow<TelnyxSessionState> =
        MutableStateFlow(TelnyxSessionState.ClientDisconnected)
    val sessionsState: StateFlow<TelnyxSessionState> = _sessionsState.asStateFlow()

    /**
     * State flow for socket errors.
     * Observe this flow to react to errors in the socket connection.
     */
    private val _sessionStateError = MutableSharedFlow<String?>()
    val sessionStateError: SharedFlow<String?> = _sessionStateError

    /**
     * State flow for loading state.
     * Observe this flow to show/hide loading indicators in the UI.
     */
    private val _isLoading: MutableStateFlow<Boolean> = MutableStateFlow(false)
    val isLoading: StateFlow<Boolean> = _isLoading.asStateFlow()

    /**
     * Firebase Cloud Messaging token for push notifications.
     */
    private var fcmToken: String? = null

    /**
     * Server configuration for the Telnyx WebRTC SDK.
     */
    private var serverConfiguration = TxServerConfiguration()

    /**
     * Flag indicating whether the server configuration is in development environment.
     */
    var serverConfigurationIsDev = false
        private set

    /**
     * State flow for the list of user profiles.
     * Observe this flow to display the list of profiles in the UI.
     */
    private val _profileListState = MutableStateFlow<List<Profile>>(
        emptyList()
    )
    val profileList: StateFlow<List<Profile>> = _profileListState

    /**
     * The current active call, if any.
     * Returns null if there is no active call.
     */
    val currentCall: Call?
        get() = TelnyxCommon.getInstance().currentCall

    /**
     * State flow for the current user profile.
     * Observe this flow to react to profile changes.
     */
    private val _currentProfile = MutableStateFlow<Profile?>(null)
    val currentProfile: StateFlow<Profile?> = _currentProfile

    /**
     * UUID for handling notification acceptance.
     */
    private var notificationAcceptHandlingUUID: UUID? = null

    /**
     * Coroutine job for user session operations.
     */
    private var userSessionJob: Job? = null

    /**
     * Coroutine job for call state operations.
     */
    private var callStateJob: Job? = null

    /**
     * Flag to prevent handling multiple responses simultaneously.
     */
    private var handlingResponses = false

    /**
     * State flow for inbound audio levels.
     */
    private val _inboundAudioLevels = MutableStateFlow<List<Float>>(emptyList())
    val inboundAudioLevels: StateFlow<List<Float>> = _inboundAudioLevels.asStateFlow()

    /**
     * State flow for outbound audio levels.
     */
    private val _outboundAudioLevels = MutableStateFlow<List<Float>>(emptyList())
    val outboundAudioLevels: StateFlow<List<Float>> = _outboundAudioLevels.asStateFlow()

    /**
     * State flow for websocket messages.
     * Observe this flow to display websocket messages in the UI.
     */
    private val _wsMessages = MutableStateFlow<List<WebsocketMessage>>(emptyList())
    val wsMessages: StateFlow<List<WebsocketMessage>> = _wsMessages.asStateFlow()

    /**
     * Job for collecting audio levels.
     */
    private var audioLevelCollectorJob: Job? = null

    /**
     * Job for collecting websocket messages.
     */
    private var wsMessagesCollectorJob: Job? = null

    /**
<<<<<<< HEAD
     * Call history repository for managing call history data.
     */
    private var callHistoryRepository: CallHistoryRepository? = null

    /**
     * State flow for call history list.
     * Observe this flow to display call history in the UI.
     */
    private val _callHistoryList = MutableStateFlow<List<CallHistoryItem>>(emptyList())
    val callHistoryList: StateFlow<List<CallHistoryItem>> = _callHistoryList.asStateFlow()
=======
     * State flow for precall diagnosis results.
     */
    private val _precallDiagnosisState = MutableStateFlow<TelnyxPrecallDiagnosisState?>(null)
    var precallDiagnosisState: StateFlow<TelnyxPrecallDiagnosisState?> = _precallDiagnosisState.asStateFlow()

    /**
     * Job for collecting precall diagnosis metrics.
     */
    private var precallDiagnosisCollectorJob: Job? = null

    /**
     * Precall diagnosis data.
     */
    private var precallDiagnosisData: MutableList<CallQualityMetrics>? = null
>>>>>>> ea72ac30

    /**
     * Stops the loading indicator.
     */
    fun stopLoading() {
        _isLoading.value = false
    }

    /**
     * Changes the server configuration environment.
     *
     * @param isDev If true, uses the development environment; otherwise, uses production.
     */
    fun changeServerConfigEnvironment(isDev: Boolean) {
        serverConfigurationIsDev = isDev
        serverConfiguration = serverConfiguration.copy(
            host = if (isDev) {
                "rtcdev.telnyx.com"
            } else {
                "rtc.telnyx.com"
            }
        )
    }

    /**
     * Sets the current user profile configuration. (A profile can be Token or Credential based)
     *
     * @param context The application context.
     * @param profile The user profile to set as current.
     */
    fun setCurrentConfig(context: Context, profile: Profile) {
        _currentProfile.value = profile
        ProfileManager.saveProfile(context, profile)
        loadCallHistoryForCurrentProfile()
    }

    /**
     * Initializes the profile list from storage.
     *
     * @param context The application context.
     */
    fun setupProfileList(context: Context) {
        _profileListState.value = ProfileManager.getProfilesList(context)
    }

    /**
     * Adds a new user profile to storage.
     *
     * @param context The application context.
     * @param profile The user profile to add.
     */
    fun addProfile(context: Context, profile: Profile) {
        ProfileManager.saveProfile(context, profile)
        refreshProfileList(context)
    }

    /**
     * Deletes a user profile from storage.
     *
     * @param context The application context.
     * @param profile The user profile to delete.
     */
    fun deleteProfile(context: Context, profile: Profile) {
        profile.sipUsername?.let { ProfileManager.deleteProfileBySipUsername(context, it) }
        profile.sipToken?.let { ProfileManager.deleteProfileBySipToken(context, it) }
        refreshProfileList(context)
        viewModelScope.launch {
            deleteCallHistoryForProfile(profile.callerIdName ?: "Unknown")
        }
    }

    /**
     * Refreshes the profile list from storage and updates the current profile if needed.
     *
     * @param context The application context.
     */
    private fun refreshProfileList(context: Context) {
        _profileListState.value = ProfileManager.getProfilesList(context)
        _currentProfile.value?.let { profile ->
            if (_profileListState.value.firstOrNull { it.callerIdName == profile.callerIdName } == null) {
                _currentProfile.value = null
            }
        }
    }

    /**
     * Authenticates a user using SIP credentials (username/password).
     *
     * @param viewContext The application context.
     * @param profile The user profile (SIP or Generated Credentials or Token based authentication profile)
     * @param txPushMetaData Optional push metadata for handling incoming calls. PushMetadata is provided by a call notification and is required when logging in to the socket to receive the invitation after connecting to the socket again
     * @param autoLogin Whether to automatically login after authentication.
     */
    fun credentialLogin(
        viewContext: Context,
        profile: Profile,
        txPushMetaData: String?,
        autoLogin: Boolean = true
    ) {
        _isLoading.value = true

        userSessionJob?.cancel()
        userSessionJob = null


        userSessionJob = viewModelScope.launch {
            // Ensure the token is fetched before proceeding
            if (fcmToken == null) {
                fcmToken = getFCMToken()
            }

            AuthenticateBySIPCredentials(context = viewContext).invoke(
                serverConfiguration,
                profile.toCredentialConfig(fcmToken ?: ""),
                txPushMetaData,
                autoLogin
            ).asFlow().collectLatest { response ->
                Timber.d("Auth Response: $response")
                handleSocketResponse(response, false)
            }
        }
    }

    /**
     * Answers an incoming call received via push notification.
     *
     * @param viewContext The application context.
     * @param txPushMetaData Optional push metadata for handling incoming calls. PushMetadata is provided by a call notification and is required when logging in to the socket to receive the invitation after connecting to the socket again
     */
    fun answerIncomingPushCall(
        viewContext: Context,
        txPushMetaData: String?,
        debug: Boolean
    ) {
        _isLoading.value = true
        TelnyxCommon.getInstance().setHandlingPush(true)
        viewModelScope.launch {
            AnswerIncomingPushCall(context = viewContext)
                .invoke(
                    txPushMetaData,
                    mapOf(Pair("X-test", "123456")),
                    debug
                ) { answeredCall ->
                    notificationAcceptHandlingUUID = answeredCall.callId
                }
                .asFlow().collectLatest { response ->
                    Timber.d("Answering income push response: $response")
                    handleSocketResponse(response, true)
                }
        }

        if (debug) {
            collectAudioLevels()
        }
    }

    /**
     * Rejects an incoming call received via push notification.
     *
     * @param viewContext The application context.
     * @param txPushMetaData Optional push metadata for handling incoming calls. PushMetadata is provided by a call notification and is required when logging in to the socket to receive the invitation after connecting to the socket again
     */
    fun rejectIncomingPushCall(
        viewContext: Context,
        txPushMetaData: String?
    ) {
        _isLoading.value = true
        TelnyxCommon.getInstance().setHandlingPush(true)
        viewModelScope.launch {
            RejectIncomingPushCall(context = viewContext)
                .invoke(txPushMetaData) {
                    _isLoading.value = false
                }
                .asFlow().collectLatest { response ->
                    Timber.d("Rejecting income push response: $response")
                    handleSocketResponse(response, true)
                }
        }
    }

    /**
     * Initializes the user profile and FCM token.
     *
     * @param context The application context.
     */
    suspend fun initProfile(context: Context) {
        getProfiles(context)
        getFCMToken()
        initCallHistory(context)
    }

    /**
     * Loads user profiles from storage.
     *
     * @param context The application context.
     */
    private fun getProfiles(context: Context) {
        ProfileManager.getProfilesList(context).let {
            _profileListState.value = it
        }
        ProfileManager.getLoggedProfile(context)?.let { profile ->
            _currentProfile.value = profile
            loadCallHistoryForCurrentProfile()
        }
    }

    /**
     * Fetches the Firebase Cloud Messaging token for push notifications.
     *
     * @return The FCM token, or null if fetching failed.
     */
    private suspend fun getFCMToken(): String? = suspendCoroutine { continuation ->
        FirebaseMessaging.getInstance().token.addOnCompleteListener { task ->
            if (!task.isSuccessful) {
                Timber.d("Fetching FCM registration token failed")
                fcmToken = null
                continuation.resume(null)
            } else {
                // Get new FCM registration token
                try {
                    val token = task.result.toString()
                    Timber.d("FCM TOKEN RECEIVED: $token")
                    fcmToken = token
                    continuation.resume(token)
                } catch (e: IOException) {
                    Timber.d(e)
                    continuation.resume(null)
                }
            }
        }
    }

    /**
     * Retrieves the current FCM token.
     *
     * @return The current FCM token, or null if not available.
     */
    fun retrieveFCMToken(): String? {
        return fcmToken
    }

    /**
     * Disables push notifications for the current device.
     *
     * @param context The application context.
     */
    fun disablePushNotifications(context: Context) {
        TelnyxCommon.getInstance().getTelnyxClient(context).disablePushNotification()
    }

    /**
     * Authenticates a user using a SIP token.
     *
     * @param viewContext The application context.
     * @param profile The user profile containing the SIP token.
     * @param txPushMetaData Optional push metadata for handling incoming calls. PushMetadata is provided by a call notification and is required when logging in to the socket to receive the invitation after connecting to the socket again
     * @param autoLogin Whether to automatically login after authentication.
     */
    fun tokenLogin(
        viewContext: Context,
        profile: Profile,
        txPushMetaData: String?,
        autoLogin: Boolean = true
    ) {
        _isLoading.value = true

        userSessionJob?.cancel()
        userSessionJob = null

        userSessionJob = viewModelScope.launch {
            AuthenticateByToken(context = viewContext).invoke(
                serverConfiguration,
                profile.toTokenConfig(fcmToken ?: ""),
                txPushMetaData,
                autoLogin
            ).asFlow().collectLatest { response ->
                Timber.d("Auth Response: $response")
                handleSocketResponse(response, false)
            }
        }
    }

    /**
     * State flow for call quality metrics of the current call, observed from TelnyxCommon.
     * Observe this flow to display real-time call quality metrics in the UI.
     */
    val callQualityMetrics: StateFlow<CallQualityMetrics?> =
        TelnyxCommon.getInstance().callQualityMetrics

    /**
     * Disconnects the current session.
     *
     * This method will only disconnect if there is no active call and we're not handling
     * a push notification. If there is an active call, the disconnect will be prevented.
     *
     * @param viewContext The application context.
     */
    fun disconnect(viewContext: Context) {
        viewModelScope.launch {
            // Check if we are on a call and not handling a push notification before disconnecting
            // (we check this because clicking on a notification can trigger a disconnect if we are using onStop in MainActivity)
            if (currentCall == null && !TelnyxCommon.getInstance().handlingPush) {
                // No active call, safe to disconnect
                Disconnect(viewContext).invoke()
                // if we are disconnecting, there is no call so we should stop service if one is running
                TelnyxCommon.getInstance().stopCallService(viewContext)
            } else {
                // We have an active call, don't disconnect
                Timber.d("Socket disconnect prevented: Active call in progress")
                TelnyxCommon.getInstance().setHandlingPush(false)
            }
        }
    }

    /**
     * Connects using the last used profile configuration.
     *
     * This method will automatically choose between token and credential login
     * based on the available information in the last used profile.
     *
     * @param viewContext The application context.
     * @param txPushMetaData Optional push metadata for handling incoming calls. PushMetadata is provided by a call notification and is required when logging in to the socket to receive the invitation after connecting to the socket again
     */
    fun connectWithLastUsedConfig(viewContext: Context, txPushMetaData: String? = null) {
        viewModelScope.launch {
            _currentProfile.value?.let { lastUsedProfile ->
                if (lastUsedProfile.sipToken?.isEmpty() == false) {
                    tokenLogin(
                        viewContext,
                        lastUsedProfile,
                        txPushMetaData,
                        true
                    )
                } else {
                    credentialLogin(
                        viewContext,
                        lastUsedProfile,
                        txPushMetaData,
                        true
                    )
                }
            }
        }
    }

    /**
     * Makes a pre-call diagnosis call to the provided test number.
     *
     * This method will make a call to testNumber and will collect the call quality metrics
     * at the end of the call.
     * Those metrics will be then added to the precallDiagnosisState flow.
     *
     * @param viewContext The application context.
     * @param testNumber The number to call for the precall diagnosis.
     */
    fun makePreCallDiagnosis(viewContext: Context, testNumber: String) {
        // Make a call to the texml_number
        callStateJob?.cancel()
        callStateJob = null

        callStateJob = viewModelScope.launch {
            ProfileManager.getLoggedProfile(viewContext)?.let { currentProfile ->
                Log.d("Call", "clicked profile ${currentProfile.sipUsername}")
                SendInvite(viewContext).invoke(
                    currentProfile.callerIdName ?: "",
                    currentProfile.callerIdNumber ?: "",
                    testNumber,
                    "",
                    mapOf(Pair("X-test", "123456")),
                    true
                ).callStateFlow.collect {
                    handlePrecallDiagnosisCallState(it)
                }
            }
        }

        collectPreCallDiagnosis()
    }

    private fun handleSocketResponse(
        response: SocketResponse<ReceivedMessageBody>,
        isPushConnection: Boolean
    ) {
        if (handlingResponses) {
            return
        }
        when (response.status) {
            SocketStatus.ESTABLISHED -> handleEstablished()
            SocketStatus.MESSAGERECEIVED -> handleMessageReceived(response, isPushConnection)
            SocketStatus.LOADING -> handleLoading()
            SocketStatus.ERROR -> handleError(response)
            SocketStatus.DISCONNECT -> handleDisconnect()
        }
    }

    private fun handleEstablished() {
        Timber.d("Socket connection established")
    }

    private fun handleMessageReceived(
        response: SocketResponse<ReceivedMessageBody>,
        isPushConnection: Boolean
    ) {
        val data = response.data
        when (data?.method) {
            SocketMethod.CLIENT_READY.methodName -> handleClientReady()
            SocketMethod.LOGIN.methodName -> handleLogin(data, isPushConnection)
            SocketMethod.INVITE.methodName -> handleInvite(data)
            SocketMethod.ANSWER.methodName -> handleAnswer(data)
            SocketMethod.RINGING.methodName -> handleRinging(data)
            SocketMethod.MEDIA.methodName -> handleMedia()
            SocketMethod.BYE.methodName -> handleBye(data)
        }
    }

    private fun handleClientReady() {
        Log.d("TelnyxViewModel", "Client Ready")
        Timber.d("You are ready to make calls.")
        _uiState.value = TelnyxSocketEvent.OnClientReady
    }

    private fun handleLogin(data: ReceivedMessageBody, isPushConnection: Boolean) {
        val sessionId = (data.result as LoginResponse).sessid
        sessionId.let {
            Timber.d("Session ID: $sessionId")
        }
        _sessionsState.value = TelnyxSessionState.ClientLoggedIn(data.result as LoginResponse)
        _isLoading.value = isPushConnection

        // Start collecting websocket messages
        collectWebsocketMessages()
    }

    private fun handleInvite(data: ReceivedMessageBody) {
        val inviteResponse = data.result as InviteResponse
        if (notificationAcceptHandlingUUID == inviteResponse.callId) {
            _uiState.value = TelnyxSocketEvent.OnCallAnswered(inviteResponse.callId)
        } else {
            _uiState.value = TelnyxSocketEvent.OnIncomingCall(inviteResponse)
        }

        notificationAcceptHandlingUUID = null
        _isLoading.value = false
    }

    private fun handleAnswer(data: ReceivedMessageBody) {
        _uiState.value = TelnyxSocketEvent.OnCallAnswered((data.result as AnswerResponse).callId)
    }

    private fun handleRinging(data: ReceivedMessageBody) {
        _uiState.value = TelnyxSocketEvent.OnRinging(data.result as RingingResponse)
    }

    private fun handleMedia() {
        _uiState.value = TelnyxSocketEvent.OnMedia
    }

    private fun handleBye(data: ReceivedMessageBody) {
        val byeResponse = data.result as ByeResponse
        viewModelScope.launch {
            val context = TelnyxCommon.getInstance().telnyxClient?.context
            context?.let {
                OnByeReceived().invoke(context, byeResponse.callId)
            }

            // If we are handling a push notification, set the flag to false
            TelnyxCommon.getInstance().setHandlingPush(false)

            _uiState.value = currentCall?.let {
                TelnyxSocketEvent.OnCallAnswered(it.callId)
            } ?: TelnyxSocketEvent.OnCallEnded(byeResponse)
        }
    }

    private fun handleLoading() {
        Timber.i("Loading...")
    }

    /**
     * Handles an error response from the socket.
     * It will navigate to the login screen only in two cases:
     * - there is an error and there is not active call
     * - there is an error during active call. This is happening after unsuccessfully reconnection.
     * @param response The error response to handle.
     */
    private fun handleError(response: SocketResponse<ReceivedMessageBody>) {
        if (currentCall == null || currentCall?.callStateFlow?.value == CallState.ERROR) {
            _sessionsState.value = TelnyxSessionState.ClientDisconnected
            _uiState.value = TelnyxSocketEvent.InitState
        }

        viewModelScope.launch {
            _sessionStateError.emit(response.errorMessage ?: "An Unknown Error Occurred")
        }

        _isLoading.value = false
    }

    private fun handleDisconnect() {
        Timber.i("Disconnect...")
        _sessionsState.value = TelnyxSessionState.ClientDisconnected
        _uiState.value = TelnyxSocketEvent.InitState
    }

    private fun handleCallState(callState: CallState) {
        when (callState) {
            is CallState.ACTIVE -> {
                _uiState.value =
                    TelnyxSocketEvent.OnCallAnswered(currentCall?.callId ?: UUID.randomUUID())
            }

            is CallState.DROPPED -> {
                _uiState.value = TelnyxSocketEvent.OnCallDropped(callState.callNetworkChangeReason)
            }

            is CallState.RECONNECTING -> {
                _uiState.value = TelnyxSocketEvent.OnCallReconnecting(callState.callNetworkChangeReason)
            }

            is CallState.DONE -> {
                _uiState.value = TelnyxSocketEvent.OnCallEnded(null)
            }

            is CallState.ERROR -> {
                _uiState.value = TelnyxSocketEvent.OnCallEnded(null)
            }

            CallState.NEW, CallState.CONNECTING, CallState.RINGING, CallState.HELD -> {
                Timber.d("Call state updated to: %s", callState.javaClass.simpleName)
            }
        }
    }

    private fun handlePrecallDiagnosisCallState(callState: CallState) {
        when (callState) {
            is CallState.DONE -> {
                preparePreCallDiagnosis()?.let {
                    _precallDiagnosisState.value = TelnyxPrecallDiagnosisState.PrecallDiagnosisCompleted(it)
                } ?: run {
                    _precallDiagnosisState.value = TelnyxPrecallDiagnosisState.PrecallDiagnosisFailed
                }
            }
            is CallState.ERROR,
            is CallState.DROPPED -> {
                _precallDiagnosisState.value = TelnyxPrecallDiagnosisState.PrecallDiagnosisFailed
            }
            else -> {
                _precallDiagnosisState.value = TelnyxPrecallDiagnosisState.PrecallDiagnosisStarted
            }
        }
    }

    /**
     * Initiates an outgoing call to the specified destination number.
     *
     * @param viewContext The application context.
     * @param destinationNumber The phone number to call.
     * @param debug Whether to enable debug mode for call quality metrics.
     */
    fun sendInvite(
        viewContext: Context,
        destinationNumber: String,
        debug: Boolean
    ) {

        callStateJob?.cancel()
        callStateJob = null

        callStateJob = viewModelScope.launch {
            ProfileManager.getLoggedProfile(viewContext)?.let { currentProfile ->
                Log.d("Call", "clicked profile ${currentProfile.sipUsername}")
                SendInvite(viewContext).invoke(
                    currentProfile.callerIdName ?: "",
                    currentProfile.callerIdNumber ?: "",
                    destinationNumber,
                    "",
                    mapOf(Pair("X-test", "123456")),
                    debug,
                    onCallHistoryAdd = { number ->
                        addCallToHistory(CallType.OUTBOUND, number)
                    }
                ).callStateFlow.collect {
                    handleCallState(it)
                }
            }
        }

        if (debug) {
            collectAudioLevels()
        }
    }

    /**
     * Ends the current active call.
     *
     * If there was a previous call on hold, it will be automatically unholded.
     *
     * @param viewContext The application context.
     */
    fun endCall(viewContext: Context) {
        viewModelScope.launch {
            currentCall?.let { currentCall ->
                EndCurrentAndUnholdLast(viewContext).invoke(currentCall.callId)
                // If we are handling a push notification, set the flag to false
                TelnyxCommon.getInstance().setHandlingPush(false)
            }
        }
    }

    /**
     * Rejects an incoming call.
     *
     * @param viewContext The application context.
     * @param callId The UUID of the call to reject.
     */
    fun rejectCall(viewContext: Context, callId: UUID) {
        viewModelScope.launch {
            Timber.i("Reject call $callId")
            RejectCall(viewContext).invoke(callId)
            // If we are handling a push notification, set the flag to false
            TelnyxCommon.getInstance().setHandlingPush(false)
        }
    }

    /**
     * Answers an incoming call.
     *
     * If there is already an active call, the current call will be put on hold
     * before answering the new call.
     *
     * @param viewContext The application context.
     * @param callId The UUID of the call to answer.
     * @param callerIdNumber The caller ID number for the call.
     * @param debug Whether to enable debug mode for call quality metrics.
     */
    fun answerCall(
        viewContext: Context,
        callId: UUID,
        callerIdNumber: String,
        debug: Boolean
    ) {
        callStateJob?.cancel()
        callStateJob = null

        callStateJob = viewModelScope.launch {
            _uiState.value =
                TelnyxSocketEvent.OnCallAnswered(callId)

            currentCall?.let {
                HoldCurrentAndAcceptIncoming(viewContext).invoke(
                    callId,
                    callerIdNumber,
                    mapOf(Pair("X-test", "123456")),
                    debug
                ).callStateFlow.collect {
                    handleCallState(it)
                }
            } ?: run {
                AcceptCall(viewContext).invoke(
                    callId,
                    callerIdNumber,
                    mapOf(Pair("X-test", "123456")),
                    debug,
                    onCallHistoryAdd = { number ->
                        addCallToHistory(CallType.INBOUND, number)
                    }
                ).callStateFlow.collect {
                    handleCallState(it)
                }
            }
        }

        if (debug) {
            collectAudioLevels()
        }
    }

    /**
     * Toggles the hold state of the current call.
     *
     * If the call is active, it will be put on hold.
     * If the call is on hold, it will be unholded.
     *
     * @param viewContext The application context.
     */
    fun holdUnholdCurrentCall(viewContext: Context) {
        viewModelScope.launch {
            currentCall?.let {
                HoldUnholdCall(viewContext).invoke(it)
            }
        }
    }

    /**
     * Sends DTMF tones during an active call.
     *
     * @param key The DTMF key to send (0-9, *, #).
     */
    fun dtmfPressed(key: String) {
        currentCall?.let { call ->
            call.dtmf(call.callId, key)
        }
    }

    private fun collectAudioLevels() {
        // Cancel any previous collector job FIRST to avoid multiple collectors
        audioLevelCollectorJob?.cancel()
        audioLevelCollectorJob = viewModelScope.launch {
            Timber.d("Audio level collection started.")
            TelnyxCommon.getInstance().callQualityMetrics.collect { metrics ->
                if (metrics == null) {
                    // Clear levels when call ends or metrics are null
                    if (_inboundAudioLevels.value.isNotEmpty()) {
                        _inboundAudioLevels.value = emptyList()
                    }
                    if (_outboundAudioLevels.value.isNotEmpty()) {
                        _outboundAudioLevels.value = emptyList()
                    }
                    // Cancel the job itself when metrics become null (call ended)
                    audioLevelCollectorJob?.cancel()
                    Timber.d("Audio level collection stopped as call ended.")
                } else {
                    // Update inbound levels
                    val currentInbound = _inboundAudioLevels.value.toMutableList()
                    currentInbound.add(metrics.inboundAudioLevel)
                    while (currentInbound.size > MAX_AUDIO_LEVELS) {
                        currentInbound.removeAt(0)
                    }
                    _inboundAudioLevels.value = currentInbound

                    // Update outbound levels
                    val currentOutbound = _outboundAudioLevels.value.toMutableList()
                    currentOutbound.add(metrics.outboundAudioLevel)
                    while (currentOutbound.size > MAX_AUDIO_LEVELS) {
                        currentOutbound.removeAt(0)
                    }
                    _outboundAudioLevels.value = currentOutbound
                }
            }
        }
    }

    /**
     * Initializes the call history repository and loads call history for the current profile.
     *
     * @param context The application context.
     */
    private fun initCallHistory(context: Context) {
        callHistoryRepository = CallHistoryRepository(context)
        loadCallHistoryForCurrentProfile()
    }

    /**
     * Loads call history for the current profile.
     */
    private fun loadCallHistoryForCurrentProfile() {
        val profile = _currentProfile.value
        if (profile != null && callHistoryRepository != null) {
            viewModelScope.launch {
                callHistoryRepository!!.getCallHistoryForProfile(profile.callerIdName ?: "Unknown").collect { entities ->
                    _callHistoryList.value = entities.map { entity ->
                        CallHistoryItem(
                            id = entity.id,
                            userProfileName = entity.userProfileName,
                            callType = if (entity.callType == "inbound") CallType.INBOUND else CallType.OUTBOUND,
                            destinationNumber = entity.destinationNumber,
                            date = entity.date
                        )
                    }
                }
            }
        }
    }

    /**
     * Adds a call to the call history.
     *
     * @param callType The type of call (inbound or outbound).
     * @param destinationNumber The destination number.
     */
    suspend fun addCallToHistory(callType: CallType, destinationNumber: String) {
        val profile = _currentProfile.value
        if (profile != null && callHistoryRepository != null) {
            val callTypeString = if (callType == CallType.INBOUND) "inbound" else "outbound"
            callHistoryRepository!!.addCall(profile.callerIdName ?: "Unknown", callTypeString, destinationNumber)
        }
    }

    /**
     * Deletes the call history for the current profile.
     */
    suspend fun deleteCallHistoryForProfile(profileName: String) {
        callHistoryRepository?.deleteCallHistoryForProfile(profileName)
    }

    /**
     * Starts collecting websocket messages from the TelnyxClient.
     * This should be called when the user is logged in.
     */
    fun collectWebsocketMessages() {
        // Cancel any previous collector job first to avoid multiple collectors
        wsMessagesCollectorJob?.cancel()
        wsMessagesCollectorJob = viewModelScope.launch {
            Timber.d("Websocket message collection started.")
            val telnyxClient = TelnyxCommon.getInstance().telnyxClient
            telnyxClient?.getWsMessageResponse()?.asFlow()?.collect { message ->
                if (message != null) {
                    val currentMessages = _wsMessages.value.toMutableList()
                    // Add new message at the beginning (latest first)
                    currentMessages.add(0, WebsocketMessage(message))
                    // Limit the number of messages to avoid memory issues
                    while (currentMessages.size > MAX_WS_MESSAGES) {
                        currentMessages.removeAt(currentMessages.size - 1)
                    }
                    _wsMessages.value = currentMessages
                }
            }
        }
    }

    /**
     * Clears the websocket messages list.
     */
    fun clearWebsocketMessages() {
        _wsMessages.value = emptyList()
    }

    private fun collectPreCallDiagnosis() {
        precallDiagnosisCollectorJob?.cancel()
        precallDiagnosisData = mutableListOf()
        precallDiagnosisCollectorJob = viewModelScope.launch {
            TelnyxCommon.getInstance().callQualityMetrics.collect { metrics ->
                metrics?.let {
                    if (it.quality != CallQuality.UNKNOWN)
                        precallDiagnosisData?.add(it)
                }
            }
        }
    }

    private fun preparePreCallDiagnosis(): PreCallDiagnosis? {
        return precallDiagnosisData?.let { preCallDiagnosisData ->
            try {
                val minJitter = preCallDiagnosisData.minOf { it.jitter }
                val maxJitter = preCallDiagnosisData.maxOf { it.jitter }
                val avgJitter = preCallDiagnosisData.sumOf { it.jitter } / preCallDiagnosisData.size

                val minRtt = preCallDiagnosisData.minOf { it.rtt }
                val maxRtt = preCallDiagnosisData.maxOf { it.rtt }
                val avgRtt = preCallDiagnosisData.sumOf { it.rtt } / preCallDiagnosisData.size

                val avgMos = preCallDiagnosisData.sumOf { it.mos } / preCallDiagnosisData.size

                val mostFrequentQuality = preCallDiagnosisData
                    .groupingBy { it.quality }
                    .eachCount()
                    .maxByOrNull { it.value }
                    ?.key

                val bytesSent = preCallDiagnosisData.lastOrNull()?.outboundAudio?.get("bytesSent")?.toString()?.toLongOrNull() ?: 0L
                val bytesReceived = preCallDiagnosisData.lastOrNull()?.inboundAudio?.get("bytesReceived")?.toString()?.toLongOrNull() ?: 0L
                val packetsSent = preCallDiagnosisData.lastOrNull()?.outboundAudio?.get("packetsSent")?.toString()?.toLongOrNull() ?: 0L
                val packetsReceived = preCallDiagnosisData.lastOrNull()?.inboundAudio?.get("packetsReceived")?.toString()?.toLongOrNull() ?: 0L

                val iceCandidatesList = preCallDiagnosisData
                    .flatMap { it.iceCandidates ?: emptyList() }
                    .distinctBy { it.id }

                PreCallDiagnosis(
                    mos = avgMos,
                    quality = mostFrequentQuality ?: CallQuality.UNKNOWN,
                    jitter = MetricSummary(minJitter, maxJitter, avgJitter),
                    rtt = MetricSummary(minRtt, maxRtt, avgRtt),
                    bytesSent = bytesSent,
                    bytesReceived = bytesReceived,
                    packetsSent = packetsSent,
                    packetsReceived = packetsReceived,
                    iceCandidates = iceCandidatesList
                )
            } catch (e: Throwable) {
                Timber.e("Pre-call diagnosis data processing error ${e.message}")
                null
            }

        }
    }

    override fun onCleared() {
        super.onCleared()
        audioLevelCollectorJob?.cancel()
        wsMessagesCollectorJob?.cancel()
        userSessionJob?.cancel()
        precallDiagnosisCollectorJob?.cancel()
    }

    companion object {
        private const val MAX_AUDIO_LEVELS = 100
        private const val MAX_WS_MESSAGES = 100
    }
}<|MERGE_RESOLUTION|>--- conflicted
+++ resolved
@@ -209,7 +209,6 @@
     private var wsMessagesCollectorJob: Job? = null
 
     /**
-<<<<<<< HEAD
      * Call history repository for managing call history data.
      */
     private var callHistoryRepository: CallHistoryRepository? = null
@@ -220,7 +219,7 @@
      */
     private val _callHistoryList = MutableStateFlow<List<CallHistoryItem>>(emptyList())
     val callHistoryList: StateFlow<List<CallHistoryItem>> = _callHistoryList.asStateFlow()
-=======
+
      * State flow for precall diagnosis results.
      */
     private val _precallDiagnosisState = MutableStateFlow<TelnyxPrecallDiagnosisState?>(null)
@@ -235,7 +234,6 @@
      * Precall diagnosis data.
      */
     private var precallDiagnosisData: MutableList<CallQualityMetrics>? = null
->>>>>>> ea72ac30
 
     /**
      * Stops the loading indicator.
