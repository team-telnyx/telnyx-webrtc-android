package com.telnyx.webrtc.common

import android.content.Context
import android.util.Log
import androidx.lifecycle.ViewModel
import androidx.lifecycle.asFlow
import androidx.lifecycle.viewModelScope
import com.google.firebase.messaging.FirebaseMessaging
import com.telnyx.webrtc.common.domain.authentication.AuthenticateBySIPCredentials
import com.telnyx.webrtc.common.domain.authentication.AuthenticateByToken
import com.telnyx.webrtc.common.domain.push.AnswerIncomingPushCall
import com.telnyx.webrtc.common.domain.authentication.Disconnect
import com.telnyx.webrtc.common.domain.call.AcceptCall
import com.telnyx.webrtc.common.domain.call.EndCurrentAndUnholdLast
import com.telnyx.webrtc.common.domain.call.HoldCurrentAndAcceptIncoming
import com.telnyx.webrtc.common.domain.call.HoldUnholdCall
import com.telnyx.webrtc.common.domain.call.OnByeReceived
import com.telnyx.webrtc.common.domain.call.RejectCall
import com.telnyx.webrtc.common.domain.call.SendInvite
import com.telnyx.webrtc.common.model.Profile
import com.telnyx.webrtc.sdk.model.Region
import com.telnyx.webrtc.common.data.CallHistoryRepository
import com.telnyx.webrtc.common.model.CallHistoryItem
import com.telnyx.webrtc.common.model.CallType
import com.telnyx.webrtc.common.model.WebsocketMessage
import com.telnyx.webrtc.sdk.Call
import com.telnyx.webrtc.sdk.model.SocketMethod
import com.telnyx.webrtc.sdk.model.SocketStatus
import com.telnyx.webrtc.sdk.verto.receive.AnswerResponse
import com.telnyx.webrtc.sdk.verto.receive.ByeResponse
import com.telnyx.webrtc.sdk.verto.receive.InviteResponse
import com.telnyx.webrtc.sdk.verto.receive.LoginResponse
import com.telnyx.webrtc.sdk.verto.receive.ReceivedMessageBody
import com.telnyx.webrtc.sdk.verto.receive.RingingResponse
import com.telnyx.webrtc.sdk.verto.receive.SocketResponse
import kotlinx.coroutines.flow.MutableStateFlow
import kotlinx.coroutines.flow.StateFlow
import kotlinx.coroutines.flow.asStateFlow
import kotlinx.coroutines.flow.collectLatest
import kotlinx.coroutines.launch
import timber.log.Timber
import com.telnyx.webrtc.common.util.toCredentialConfig
import com.telnyx.webrtc.common.util.toTokenConfig
import com.telnyx.webrtc.sdk.model.CallNetworkChangeReason
import com.telnyx.webrtc.sdk.model.CallState
import com.telnyx.webrtc.sdk.model.TxServerConfiguration
import com.telnyx.webrtc.sdk.stats.CallQuality
import com.telnyx.webrtc.sdk.stats.CallQualityMetrics
import com.telnyx.webrtc.common.model.MetricSummary
import com.telnyx.webrtc.common.model.PreCallDiagnosis
import com.telnyx.webrtc.sdk.model.SocketError
import kotlinx.coroutines.Job
import kotlinx.coroutines.flow.MutableSharedFlow
import kotlinx.coroutines.flow.SharedFlow
import java.io.IOException
import java.util.*
import kotlin.coroutines.resume
import kotlin.coroutines.suspendCoroutine


sealed class TelnyxSocketEvent {
    data object OnClientReady : TelnyxSocketEvent()
    data class OnIncomingCall(val message: InviteResponse) : TelnyxSocketEvent()
    data class OnCallAnswered(val callId: UUID) : TelnyxSocketEvent()
    data class OnCallEnded(val message: ByeResponse?) : TelnyxSocketEvent()
    data class OnRinging(val message: RingingResponse) : TelnyxSocketEvent()
    data object OnMedia : TelnyxSocketEvent()
    data object InitState : TelnyxSocketEvent()
    data class OnCallDropped(val reason: CallNetworkChangeReason) : TelnyxSocketEvent()
    data class OnCallReconnecting(val reason: CallNetworkChangeReason) : TelnyxSocketEvent()
}

sealed class TelnyxSessionState {
    data class ClientLoggedIn(val message: LoginResponse) : TelnyxSessionState()
    data object ClientDisconnected : TelnyxSessionState()
}

sealed class TelnyxPrecallDiagnosisState {
    data object PrecallDiagnosisStarted : TelnyxPrecallDiagnosisState()
    data class PrecallDiagnosisCompleted(val data: PreCallDiagnosis) : TelnyxPrecallDiagnosisState()
    data object PrecallDiagnosisFailed : TelnyxPrecallDiagnosisState()
}

/**
 * Main ViewModel for interacting with the Telnyx WebRTC SDK.
 *
 * This ViewModel provides methods for authentication, call management, and handling
 * incoming calls. It exposes state flows for observing socket events, session state,
 * and loading state.
 */
class TelnyxViewModel : ViewModel() {

    /**
     * State flow for socket events such as incoming calls, call answered, call ended, etc.
     * Observe this flow to react to call-related events in the UI.
     */
    private val _uiState: MutableStateFlow<TelnyxSocketEvent> =
        MutableStateFlow(TelnyxSocketEvent.InitState)
    val uiState: StateFlow<TelnyxSocketEvent> = _uiState.asStateFlow()

    /**
     * State flow for session events such as login and disconnect.
     * Observe this flow to react to authentication state changes.
     */
    private val _sessionsState: MutableStateFlow<TelnyxSessionState> =
        MutableStateFlow(TelnyxSessionState.ClientDisconnected)
    val sessionsState: StateFlow<TelnyxSessionState> = _sessionsState.asStateFlow()

    /**
     * State flow for socket errors.
     * Observe this flow to react to errors in the socket connection.
     */
    private val _sessionStateError = MutableSharedFlow<String?>()
    val sessionStateError: SharedFlow<String?> = _sessionStateError

    /**
     * State flow for loading state.
     * Observe this flow to show/hide loading indicators in the UI.
     */
    private val _isLoading: MutableStateFlow<Boolean> = MutableStateFlow(false)
    val isLoading: StateFlow<Boolean> = _isLoading.asStateFlow()

    /**
     * Firebase Cloud Messaging token for push notifications.
     */
    private var fcmToken: String? = null

    /**
     * Server configuration for the Telnyx WebRTC SDK.
     */
    private var serverConfiguration = TxServerConfiguration()

    /**
     * Flag indicating whether the server configuration is in development environment.
     */
    var serverConfigurationIsDev = false
        private set

    /**
     * State flow for the list of user profiles.
     * Observe this flow to display the list of profiles in the UI.
     */
    private val _profileListState = MutableStateFlow<List<Profile>>(
        emptyList()
    )
    val profileList: StateFlow<List<Profile>> = _profileListState

    /**
     * The current active call, if any.
     * Returns null if there is no active call.
     */
    val currentCall: Call?
        get() = TelnyxCommon.getInstance().currentCall

    /**
     * State flow for the current user profile.
     * Observe this flow to react to profile changes.
     */
    private val _currentProfile = MutableStateFlow<Profile?>(null)
    val currentProfile: StateFlow<Profile?> = _currentProfile

    /**
     * UUID for handling notification acceptance.
     */
    private var notificationAcceptHandlingUUID: UUID? = null

    /**
     * Coroutine job for user session operations.
     */
    private var userSessionJob: Job? = null

    /**
     * Coroutine job for call state operations.
     */
    private var callStateJob: Job? = null

    /**
     * Flag to prevent handling multiple responses simultaneously.
     */
    private var handlingResponses = false

    /**
     * State flow for inbound audio levels.
     */
    private val _inboundAudioLevels = MutableStateFlow<List<Float>>(emptyList())
    val inboundAudioLevels: StateFlow<List<Float>> = _inboundAudioLevels.asStateFlow()

    /**
     * State flow for outbound audio levels.
     */
    private val _outboundAudioLevels = MutableStateFlow<List<Float>>(emptyList())
    val outboundAudioLevels: StateFlow<List<Float>> = _outboundAudioLevels.asStateFlow()

    /**
     * State flow for websocket messages.
     * Observe this flow to display websocket messages in the UI.
     */
    private val _wsMessages = MutableStateFlow<List<WebsocketMessage>>(emptyList())
    val wsMessages: StateFlow<List<WebsocketMessage>> = _wsMessages.asStateFlow()

    /**
     * Job for collecting audio levels.
     */
    private var audioLevelCollectorJob: Job? = null

    /**
     * Job for collecting websocket messages.
     */
    private var wsMessagesCollectorJob: Job? = null

    /**
     * Call history repository for managing call history data.
     */
    private var callHistoryRepository: CallHistoryRepository? = null

    /**
     * State flow for call history list.
     * Observe this flow to display call history in the UI.
     */
    private val _callHistoryList = MutableStateFlow<List<CallHistoryItem>>(emptyList())
    val callHistoryList: StateFlow<List<CallHistoryItem>> = _callHistoryList.asStateFlow()

     /**
      * State flow for precall diagnosis results.
     */
    private val _precallDiagnosisState = MutableStateFlow<TelnyxPrecallDiagnosisState?>(null)
    var precallDiagnosisState: StateFlow<TelnyxPrecallDiagnosisState?> = _precallDiagnosisState.asStateFlow()

    /**
     * Job for collecting precall diagnosis metrics.
     */
    private var precallDiagnosisCollectorJob: Job? = null

    /**
     * Precall diagnosis data.
     */
    private var precallDiagnosisData: MutableList<CallQualityMetrics>? = null

    /**
     * Flag indicating whether the socket has disconnected by user action.
     */
    private var disconnectedByUser = false

    /**
     * Stops the loading indicator.
     */
    fun stopLoading() {
        _isLoading.value = false
    }

    /**
     * Flag indicating whether prefetch ICE candidates should be enabled.
     *
     */
    var prefetchIceCandidate: Boolean
        get() = TelnyxCommon.getInstance().telnyxClient?.prefetchIceCandidates ?: false
        set(value) {
            TelnyxCommon.getInstance().telnyxClient?.setPrefetchIceCandidates(value)
        }

    /**
     * Changes the server configuration environment.
     *
     * @param isDev If true, uses the development environment; otherwise, uses production.
     */
    fun changeServerConfigEnvironment(isDev: Boolean) {
        serverConfigurationIsDev = isDev
        serverConfiguration = serverConfiguration.copy(
            host = if (isDev) {
                "rtcdev.telnyx.com"
            } else {
                "rtc.telnyx.com"
            }
        )
    }

    /**
     * Sets the current user profile configuration. (A profile can be Token or Credential based)
     *
     * @param context The application context.
     * @param profile The user profile to set as current.
     */
    fun setCurrentConfig(context: Context, profile: Profile) {
        _currentProfile.value = profile
        ProfileManager.saveProfile(context, profile)
        loadCallHistoryForCurrentProfile()
    }

    /**
     * Updates the region for the current profile.
     *
     * @param context The application context.
     * @param region The selected region.
     */
    fun updateRegion(context: Context, region: Region) {
        _currentProfile.value?.let { profile ->
            val updatedProfile = profile.copy(region = region)
            _currentProfile.value = updatedProfile
            ProfileManager.saveProfile(context, updatedProfile)
        }
    }

    /**
     * Updates the debug mode for the current profile.
     * When this option is on it allows the SDK to collect WebRTC debug information.
     * That information is stored in the Telnyx customer portal.
     *
     * @param context The application context.
     * @param debugMode The debug mode state.
     */
    fun updateDebugMode(context: Context, debugMode: Boolean) {
        _currentProfile.value?.let { profile ->
            val updatedProfile = profile.copy(isDebug = debugMode)
            _currentProfile.value = updatedProfile
            ProfileManager.saveProfile(context, updatedProfile)
        }
    }

    /**
     * Initializes the profile list from storage.
     *
     * @param context The application context.
     */
    fun setupProfileList(context: Context) {
        _profileListState.value = ProfileManager.getProfilesList(context)
    }

    /**
     * Adds a new user profile to storage.
     *
     * @param context The application context.
     * @param profile The user profile to add.
     */
    fun addProfile(context: Context, profile: Profile) {
        ProfileManager.saveProfile(context, profile)
        refreshProfileList(context)
    }

    /**
     * Deletes a user profile from storage.
     *
     * @param context The application context.
     * @param profile The user profile to delete.
     */
    fun deleteProfile(context: Context, profile: Profile) {
        profile.sipUsername?.let { ProfileManager.deleteProfileBySipUsername(context, it) }
        profile.sipToken?.let { ProfileManager.deleteProfileBySipToken(context, it) }
        refreshProfileList(context)
        viewModelScope.launch {
            deleteCallHistoryForProfile(profile.callerIdName ?: "Unknown")
        }
    }

    /**
     * Refreshes the profile list from storage and updates the current profile if needed.
     *
     * @param context The application context.
     */
    private fun refreshProfileList(context: Context) {
        _profileListState.value = ProfileManager.getProfilesList(context)
        _currentProfile.value?.let { profile ->
            if (_profileListState.value.firstOrNull { it.callerIdName == profile.callerIdName } == null) {
                _currentProfile.value = null
            }
        }
    }

    /**
     * Authenticates a user using SIP credentials (username/password).
     *
     * @param viewContext The application context.
     * @param profile The user profile (SIP or Generated Credentials or Token based authentication profile)
     * @param txPushMetaData Optional push metadata for handling incoming calls. PushMetadata is provided by a call notification and is required when logging in to the socket to receive the invitation after connecting to the socket again
     * @param autoLogin Whether to automatically login after authentication.
     */
    fun credentialLogin(
        viewContext: Context,
        profile: Profile,
        txPushMetaData: String?,
        autoLogin: Boolean = true
    ) {
        _isLoading.value = true
        disconnectedByUser = false

        userSessionJob?.cancel()
        userSessionJob = null


        userSessionJob = viewModelScope.launch {
            // Ensure the token is fetched before proceeding
            if (fcmToken == null) {
                fcmToken = getFCMToken()
            }

            AuthenticateBySIPCredentials(context = viewContext).invoke(
                serverConfiguration,
                profile.toCredentialConfig(fcmToken ?: ""),
                txPushMetaData,
                autoLogin
            ).asFlow().collectLatest { response ->
                Timber.d("Auth Response: $response")
                handleSocketResponse(response)
            }
        }
    }

    /**
     * Answers an incoming call received via push notification.
     *
     * @param viewContext The application context.
     * @param txPushMetaData Optional push metadata for handling incoming calls. PushMetadata is provided by a call notification and is required when logging in to the socket to receive the invitation after connecting to the socket again
     */
    fun answerIncomingPushCall(
        viewContext: Context,
        txPushMetaData: String?,
        debug: Boolean
    ) {
        _isLoading.value = true
        disconnectedByUser = false
        TelnyxCommon.getInstance().setHandlingPush(true)

        userSessionJob?.cancel()
        userSessionJob = null


        userSessionJob = viewModelScope.launch {
            AnswerIncomingPushCall(context = viewContext)
                .invoke(
                    txPushMetaData,
                    mapOf(Pair("X-test", "123456")),
                    debug
                ) { answeredCall ->
                    notificationAcceptHandlingUUID = answeredCall.callId
                }
                .asFlow().collectLatest { response ->
                    Timber.d("Answering income push response: $response")
                    handleSocketResponse(response)
                }
        }

        if (debug) {
            collectAudioLevels()
        }
    }

    /**
<<<<<<< HEAD
=======
     * Rejects an incoming call received via push notification.
     *
     * @param viewContext The application context.
     * @param txPushMetaData Optional push metadata for handling incoming calls. PushMetadata is provided by a call notification and is required when logging in to the socket to receive the invitation after connecting to the socket again
     */
    fun rejectIncomingPushCall(
        viewContext: Context,
        txPushMetaData: String?
    ) {
        _isLoading.value = true
        disconnectedByUser = false
        TelnyxCommon.getInstance().setHandlingPush(true)

        userSessionJob?.cancel()
        userSessionJob = null


        userSessionJob = viewModelScope.launch {
            RejectIncomingPushCall(context = viewContext)
                .invoke(txPushMetaData) {
                    _isLoading.value = false
                }
                .asFlow().collectLatest { response ->
                    Timber.d("Rejecting income push response: $response")
                    handleSocketResponse(response)
                }
        }
    }
>>>>>>> 6e82783f

     * Initializes the user profile and FCM token.
     *
     * @param context The application context.
     */
    suspend fun initProfile(context: Context) {
        getProfiles(context)
        getFCMToken()
        initCallHistory(context)
    }

    /**
     * Loads user profiles from storage.
     *
     * @param context The application context.
     */
    private fun getProfiles(context: Context) {
        ProfileManager.getProfilesList(context).let {
            _profileListState.value = it
        }
        ProfileManager.getLoggedProfile(context)?.let { profile ->
            _currentProfile.value = profile
            loadCallHistoryForCurrentProfile()
        }
    }

    /**
     * Fetches the Firebase Cloud Messaging token for push notifications.
     *
     * @return The FCM token, or null if fetching failed.
     */
    private suspend fun getFCMToken(): String? = suspendCoroutine { continuation ->
        FirebaseMessaging.getInstance().token.addOnCompleteListener { task ->
            if (!task.isSuccessful) {
                Timber.d("Fetching FCM registration token failed")
                fcmToken = null
                continuation.resume(null)
            } else {
                // Get new FCM registration token
                try {
                    val token = task.result.toString()
                    Timber.d("FCM TOKEN RECEIVED: $token")
                    fcmToken = token
                    continuation.resume(token)
                } catch (e: IOException) {
                    Timber.d(e)
                    continuation.resume(null)
                }
            }
        }
    }

    /**
     * Retrieves the current FCM token.
     *
     * @return The current FCM token, or null if not available.
     */
    fun retrieveFCMToken(): String? {
        return fcmToken
    }

    /**
     * Disables push notifications for the current device.
     *
     * @param context The application context.
     */
    fun disablePushNotifications(context: Context) {
        TelnyxCommon.getInstance().getTelnyxClient(context).disablePushNotification()
    }

    /**
     * Authenticates a user using a SIP token.
     *
     * @param viewContext The application context.
     * @param profile The user profile containing the SIP token.
     * @param txPushMetaData Optional push metadata for handling incoming calls. PushMetadata is provided by a call notification and is required when logging in to the socket to receive the invitation after connecting to the socket again
     * @param autoLogin Whether to automatically login after authentication.
     */
    fun tokenLogin(
        viewContext: Context,
        profile: Profile,
        txPushMetaData: String?,
        autoLogin: Boolean = true
    ) {
        _isLoading.value = true
        disconnectedByUser = false

        userSessionJob?.cancel()
        userSessionJob = null

        userSessionJob = viewModelScope.launch {
            AuthenticateByToken(context = viewContext).invoke(
                serverConfiguration,
                profile.toTokenConfig(fcmToken ?: ""),
                txPushMetaData,
                autoLogin
            ).asFlow().collectLatest { response ->
                Timber.d("Auth Response: $response")
                handleSocketResponse(response)
            }
        }
    }

    /**
     * State flow for call quality metrics of the current call, observed from TelnyxCommon.
     * Observe this flow to display real-time call quality metrics in the UI.
     */
    val callQualityMetrics: StateFlow<CallQualityMetrics?> =
        TelnyxCommon.getInstance().callQualityMetrics

    /**
     * Disconnects the current session.
     *
     * This method will only disconnect if there is no active call and we're not handling
     * a push notification. If there is an active call, the disconnect will be prevented.
     *
     * @param viewContext The application context.
     */
    fun disconnect(viewContext: Context) {
        viewModelScope.launch {
            // Check if we are on a call and not handling a push notification before disconnecting
            // (we check this because clicking on a notification can trigger a disconnect if we are using onStop in MainActivity)
            if (currentCall == null && !TelnyxCommon.getInstance().handlingPush) {
                // Mark this to avoid misleading error message
                disconnectedByUser = true
                // No active call, safe to disconnect
                Disconnect(viewContext).invoke()
                // if we are disconnecting, there is no call so we should stop service if one is running
                TelnyxCommon.getInstance().stopCallService(viewContext)
            } else {
                // We have an active call, don't disconnect
                Timber.d("Socket disconnect prevented: Active call in progress")
                TelnyxCommon.getInstance().setHandlingPush(false)
            }
        }
    }

    /**
     * Connects using the last used profile configuration.
     *
     * This method will automatically choose between token and credential login
     * based on the available information in the last used profile.
     *
     * @param viewContext The application context.
     * @param txPushMetaData Optional push metadata for handling incoming calls. PushMetadata is provided by a call notification and is required when logging in to the socket to receive the invitation after connecting to the socket again
     */
    fun connectWithLastUsedConfig(viewContext: Context, txPushMetaData: String? = null) {
        viewModelScope.launch {
            _currentProfile.value?.let { lastUsedProfile ->
                if (lastUsedProfile.sipToken?.isEmpty() == false) {
                    tokenLogin(
                        viewContext,
                        lastUsedProfile,
                        txPushMetaData,
                        true
                    )
                } else {
                    credentialLogin(
                        viewContext,
                        lastUsedProfile,
                        txPushMetaData,
                        true
                    )
                }
            }
        }
    }

    /**
     * Makes a pre-call diagnosis call to the provided test number.
     *
     * This method will make a call to testNumber and will collect the call quality metrics
     * at the end of the call.
     * Those metrics will be then added to the precallDiagnosisState flow.
     *
     * @param viewContext The application context.
     * @param testNumber The number to call for the precall diagnosis.
     */
    fun makePreCallDiagnosis(viewContext: Context, testNumber: String) {
        // Make a call to the texml_number
        callStateJob?.cancel()
        callStateJob = null

        callStateJob = viewModelScope.launch {
            ProfileManager.getLoggedProfile(viewContext)?.let { currentProfile ->
                Log.d("Call", "clicked profile ${currentProfile.sipUsername}")
                SendInvite(viewContext).invoke(
                    currentProfile.callerIdName ?: "",
                    currentProfile.callerIdNumber ?: "",
                    testNumber,
                    "",
                    mapOf(Pair("X-test", "123456")),
                    true
                ).callStateFlow.collect {
                    handlePrecallDiagnosisCallState(it)
                }
            }
        }

        collectPreCallDiagnosis()
    }

    private fun handleSocketResponse(
        response: SocketResponse<ReceivedMessageBody>
    ) {
        if (handlingResponses) {
            return
        }
        when (response.status) {
            SocketStatus.ESTABLISHED -> handleEstablished()
            SocketStatus.MESSAGERECEIVED -> handleMessageReceived(response)
            SocketStatus.LOADING -> handleLoading()
            SocketStatus.ERROR -> handleError(response)
            SocketStatus.DISCONNECT -> handleDisconnect()
        }
    }

    private fun handleEstablished() {
        Timber.d("Socket connection established")
    }

    private fun handleMessageReceived(
        response: SocketResponse<ReceivedMessageBody>
    ) {
        val data = response.data
        when (data?.method) {
            SocketMethod.CLIENT_READY.methodName -> handleClientReady()
            SocketMethod.LOGIN.methodName -> handleLogin(data)
            SocketMethod.INVITE.methodName -> handleInvite(data)
            SocketMethod.ANSWER.methodName -> handleAnswer(data)
            SocketMethod.RINGING.methodName -> handleRinging(data)
            SocketMethod.MEDIA.methodName -> handleMedia()
            SocketMethod.BYE.methodName -> handleBye(data)
        }
    }

    private fun handleClientReady() {
        Log.d("TelnyxViewModel", "Client Ready")
        Timber.d("You are ready to make calls.")
        _uiState.value = TelnyxSocketEvent.OnClientReady
        _isLoading.value = false
    }

    private fun handleLogin(data: ReceivedMessageBody) {
        val sessionId = (data.result as LoginResponse).sessid
        sessionId.let {
            Timber.d("Session ID: $sessionId")
        }
        _sessionsState.value = TelnyxSessionState.ClientLoggedIn(data.result as LoginResponse)

        // Start collecting websocket messages
        collectWebsocketMessages()
    }

    private fun handleInvite(data: ReceivedMessageBody) {
        val inviteResponse = data.result as InviteResponse
        if (notificationAcceptHandlingUUID == inviteResponse.callId) {
            _uiState.value = TelnyxSocketEvent.OnCallAnswered(inviteResponse.callId)
        } else {
            _uiState.value = TelnyxSocketEvent.OnIncomingCall(inviteResponse)
        }

        notificationAcceptHandlingUUID = null
    }

    private fun handleAnswer(data: ReceivedMessageBody) {
        _uiState.value = TelnyxSocketEvent.OnCallAnswered((data.result as AnswerResponse).callId)
    }

    private fun handleRinging(data: ReceivedMessageBody) {
        _uiState.value = TelnyxSocketEvent.OnRinging(data.result as RingingResponse)
    }

    private fun handleMedia() {
        _uiState.value = TelnyxSocketEvent.OnMedia
    }

    private fun handleBye(data: ReceivedMessageBody) {
        val byeResponse = data.result as ByeResponse
        viewModelScope.launch {
            val context = TelnyxCommon.getInstance().telnyxClient?.context
            context?.let {
                OnByeReceived().invoke(context, byeResponse.callId)
            }

            // If we are handling a push notification, set the flag to false
            TelnyxCommon.getInstance().setHandlingPush(false)

            _uiState.value = currentCall?.let {
                TelnyxSocketEvent.OnCallAnswered(it.callId)
            } ?: TelnyxSocketEvent.OnCallEnded(byeResponse)
        }
    }

    private fun handleLoading() {
        Timber.i("Loading...")
    }

    /**
     * Handles an error response from the socket.
     * It will navigate to the login screen only in two cases:
     * - there is an error and there is not active call
     * - there is an error during active call. This is happening after unsuccessfully reconnection.
     * Error dialog is shown only when the disconnect was not intentional (user-initiated).
     * @param response The error response to handle.
     */
    private fun handleError(response: SocketResponse<ReceivedMessageBody>) {
        if (disconnectedByUser && response.errorCode == SocketError.GATEWAY_FAILURE_ERROR.errorCode) {
            handleDisconnect()
            disconnectedByUser = false
            return
        }

        if (currentCall == null || currentCall?.callStateFlow?.value == CallState.ERROR) {
            _sessionsState.value = TelnyxSessionState.ClientDisconnected
            _uiState.value = TelnyxSocketEvent.InitState
        }

        viewModelScope.launch {
            _sessionStateError.emit(response.errorMessage ?: "An Unknown Error Occurred")
        }

        _isLoading.value = false
    }

    private fun handleDisconnect() {
        Timber.i("Disconnect...")
        userSessionJob?.cancel()
        userSessionJob = null
        _sessionsState.value = TelnyxSessionState.ClientDisconnected
        _uiState.value = TelnyxSocketEvent.InitState
    }

    private fun handleCallState(callState: CallState) {
        when (callState) {
            is CallState.ACTIVE -> {
                _uiState.value =
                    TelnyxSocketEvent.OnCallAnswered(currentCall?.callId ?: UUID.randomUUID())
            }

            is CallState.DROPPED -> {
                _uiState.value = TelnyxSocketEvent.OnCallDropped(callState.callNetworkChangeReason)
            }

            is CallState.RECONNECTING -> {
                _uiState.value = TelnyxSocketEvent.OnCallReconnecting(callState.callNetworkChangeReason)
            }

            is CallState.DONE -> {
                _uiState.value = TelnyxSocketEvent.OnCallEnded(null)
            }

            is CallState.ERROR -> {
                _uiState.value = TelnyxSocketEvent.OnCallEnded(null)
            }

            CallState.NEW, CallState.CONNECTING, CallState.RINGING, CallState.HELD -> {
                Timber.d("Call state updated to: %s", callState.javaClass.simpleName)
            }
        }
    }

    private fun handlePrecallDiagnosisCallState(callState: CallState) {
        when (callState) {
            is CallState.DONE -> {
                preparePreCallDiagnosis()?.let {
                    _precallDiagnosisState.value = TelnyxPrecallDiagnosisState.PrecallDiagnosisCompleted(it)
                } ?: run {
                    _precallDiagnosisState.value = TelnyxPrecallDiagnosisState.PrecallDiagnosisFailed
                }
            }
            is CallState.ERROR,
            is CallState.DROPPED -> {
                _precallDiagnosisState.value = TelnyxPrecallDiagnosisState.PrecallDiagnosisFailed
            }
            else -> {
                _precallDiagnosisState.value = TelnyxPrecallDiagnosisState.PrecallDiagnosisStarted
            }
        }
    }

    /**
     * Initiates an outgoing call to the specified destination number.
     *
     * @param viewContext The application context.
     * @param destinationNumber The phone number to call.
     * @param debug Whether to enable debug mode for call quality metrics.
     */
    fun sendInvite(
        viewContext: Context,
        destinationNumber: String,
        debug: Boolean
    ) {

        callStateJob?.cancel()
        callStateJob = null

        callStateJob = viewModelScope.launch {
            ProfileManager.getLoggedProfile(viewContext)?.let { currentProfile ->
                Log.d("Call", "clicked profile ${currentProfile.sipUsername}")
                SendInvite(viewContext).invoke(
                    currentProfile.callerIdName ?: "",
                    currentProfile.callerIdNumber ?: "",
                    destinationNumber,
                    "",
                    mapOf(Pair("X-test", "123456")),
                    debug,
                    onCallHistoryAdd = { number ->
                        addCallToHistory(CallType.OUTBOUND, number)
                    }
                ).callStateFlow.collect {
                    handleCallState(it)
                }
            }
        }

        if (debug) {
            collectAudioLevels()
        }
    }

    /**
     * Ends the current active call.
     *
     * If there was a previous call on hold, it will be automatically unholded.
     *
     * @param viewContext The application context.
     */
    fun endCall(viewContext: Context) {
        viewModelScope.launch {
            currentCall?.let { currentCall ->
                EndCurrentAndUnholdLast(viewContext).invoke(currentCall.callId)
                // If we are handling a push notification, set the flag to false
                TelnyxCommon.getInstance().setHandlingPush(false)
            }
        }
    }

    /**
     * Rejects an incoming call.
     *
     * @param viewContext The application context.
     * @param callId The UUID of the call to reject.
     */
    fun rejectCall(viewContext: Context, callId: UUID) {
        viewModelScope.launch {
            Timber.i("Reject call $callId")
            RejectCall(viewContext).invoke(callId)
            // If we are handling a push notification, set the flag to false
            TelnyxCommon.getInstance().setHandlingPush(false)
        }
    }

    /**
     * Answers an incoming call.
     *
     * If there is already an active call, the current call will be put on hold
     * before answering the new call.
     *
     * @param viewContext The application context.
     * @param callId The UUID of the call to answer.
     * @param callerIdNumber The caller ID number for the call.
     * @param debug Whether to enable debug mode for call quality metrics.
     */
    fun answerCall(
        viewContext: Context,
        callId: UUID,
        callerIdNumber: String,
        debug: Boolean
    ) {
        callStateJob?.cancel()
        callStateJob = null

        callStateJob = viewModelScope.launch {
            _uiState.value =
                TelnyxSocketEvent.OnCallAnswered(callId)

            currentCall?.let {
                HoldCurrentAndAcceptIncoming(viewContext).invoke(
                    callId,
                    callerIdNumber,
                    mapOf(Pair("X-test", "123456")),
                    debug
                ).callStateFlow.collect {
                    handleCallState(it)
                }
            } ?: run {
                AcceptCall(viewContext).invoke(
                    callId,
                    callerIdNumber,
                    mapOf(Pair("X-test", "123456")),
                    debug,
                    onCallHistoryAdd = { number ->
                        addCallToHistory(CallType.INBOUND, number)
                    }
                ).callStateFlow.collect {
                    handleCallState(it)
                }
            }
        }

        if (debug) {
            collectAudioLevels()
        }
    }

    /**
     * Toggles the hold state of the current call.
     *
     * If the call is active, it will be put on hold.
     * If the call is on hold, it will be unholded.
     *
     * @param viewContext The application context.
     */
    fun holdUnholdCurrentCall(viewContext: Context) {
        viewModelScope.launch {
            currentCall?.let {
                HoldUnholdCall(viewContext).invoke(it)
            }
        }
    }

    /**
     * Sends DTMF tones during an active call.
     *
     * @param key The DTMF key to send (0-9, *, #).
     */
    fun dtmfPressed(key: String) {
        currentCall?.let { call ->
            call.dtmf(call.callId, key)
        }
    }

    private fun collectAudioLevels() {
        // Cancel any previous collector job FIRST to avoid multiple collectors
        audioLevelCollectorJob?.cancel()
        audioLevelCollectorJob = viewModelScope.launch {
            Timber.d("Audio level collection started.")
            TelnyxCommon.getInstance().callQualityMetrics.collect { metrics ->
                if (metrics == null) {
                    // Clear levels when call ends or metrics are null
                    if (_inboundAudioLevels.value.isNotEmpty()) {
                        _inboundAudioLevels.value = emptyList()
                    }
                    if (_outboundAudioLevels.value.isNotEmpty()) {
                        _outboundAudioLevels.value = emptyList()
                    }
                    // Cancel the job itself when metrics become null (call ended)
                    audioLevelCollectorJob?.cancel()
                    Timber.d("Audio level collection stopped as call ended.")
                } else {
                    // Update inbound levels
                    val currentInbound = _inboundAudioLevels.value.toMutableList()
                    currentInbound.add(metrics.inboundAudioLevel)
                    while (currentInbound.size > MAX_AUDIO_LEVELS) {
                        currentInbound.removeAt(0)
                    }
                    _inboundAudioLevels.value = currentInbound

                    // Update outbound levels
                    val currentOutbound = _outboundAudioLevels.value.toMutableList()
                    currentOutbound.add(metrics.outboundAudioLevel)
                    while (currentOutbound.size > MAX_AUDIO_LEVELS) {
                        currentOutbound.removeAt(0)
                    }
                    _outboundAudioLevels.value = currentOutbound
                }
            }
        }
    }

    /**
     * Initializes the call history repository and loads call history for the current profile.
     *
     * @param context The application context.
     */
    private fun initCallHistory(context: Context) {
        callHistoryRepository = CallHistoryRepository(context)
        loadCallHistoryForCurrentProfile()
    }

    /**
     * Loads call history for the current profile.
     */
    private fun loadCallHistoryForCurrentProfile() {
        val profile = _currentProfile.value
        if (profile != null && callHistoryRepository != null) {
            viewModelScope.launch {
                callHistoryRepository!!.getCallHistoryForProfile(profile.callerIdName ?: "Unknown").collect { entities ->
                    _callHistoryList.value = entities.map { entity ->
                        CallHistoryItem(
                            id = entity.id,
                            userProfileName = entity.userProfileName,
                            callType = if (entity.callType == "inbound") CallType.INBOUND else CallType.OUTBOUND,
                            destinationNumber = entity.destinationNumber,
                            date = entity.date
                        )
                    }
                }
            }
        }
    }

    /**
     * Adds a call to the call history.
     *
     * @param callType The type of call (inbound or outbound).
     * @param destinationNumber The destination number.
     */
    suspend fun addCallToHistory(callType: CallType, destinationNumber: String) {
        val profile = _currentProfile.value
        if (profile != null && callHistoryRepository != null) {
            val callTypeString = if (callType == CallType.INBOUND) "inbound" else "outbound"
            callHistoryRepository!!.addCall(profile.callerIdName ?: "Unknown", callTypeString, destinationNumber)
        }
    }

    /**
     * Deletes the call history for the current profile.
     */
    suspend fun deleteCallHistoryForProfile(profileName: String) {
        callHistoryRepository?.deleteCallHistoryForProfile(profileName)
    }

    /**
     * Starts collecting websocket messages from the TelnyxClient.
     * This should be called when the user is logged in.
     */
    fun collectWebsocketMessages() {
        // Cancel any previous collector job first to avoid multiple collectors
        wsMessagesCollectorJob?.cancel()
        wsMessagesCollectorJob = viewModelScope.launch {
            Timber.d("Websocket message collection started.")
            val telnyxClient = TelnyxCommon.getInstance().telnyxClient
            telnyxClient?.getWsMessageResponse()?.asFlow()?.collect { message ->
                if (message != null) {
                    val currentMessages = _wsMessages.value.toMutableList()
                    // Add new message at the beginning (latest first)
                    currentMessages.add(0, WebsocketMessage(message))
                    // Limit the number of messages to avoid memory issues
                    while (currentMessages.size > MAX_WS_MESSAGES) {
                        currentMessages.removeAt(currentMessages.size - 1)
                    }
                    _wsMessages.value = currentMessages
                }
            }
        }
    }

    /**
     * Clears the websocket messages list.
     */
    fun clearWebsocketMessages() {
        _wsMessages.value = emptyList()
    }

    private fun collectPreCallDiagnosis() {
        precallDiagnosisCollectorJob?.cancel()
        precallDiagnosisData = mutableListOf()
        precallDiagnosisCollectorJob = viewModelScope.launch {
            TelnyxCommon.getInstance().callQualityMetrics.collect { metrics ->
                metrics?.let {
                    if (it.quality != CallQuality.UNKNOWN)
                        precallDiagnosisData?.add(it)
                }
            }
        }
    }

    private fun preparePreCallDiagnosis(): PreCallDiagnosis? {
        return precallDiagnosisData?.let { preCallDiagnosisData ->
            try {
                val minJitter = preCallDiagnosisData.minOf { it.jitter }
                val maxJitter = preCallDiagnosisData.maxOf { it.jitter }
                val avgJitter = preCallDiagnosisData.sumOf { it.jitter } / preCallDiagnosisData.size

                val minRtt = preCallDiagnosisData.minOf { it.rtt }
                val maxRtt = preCallDiagnosisData.maxOf { it.rtt }
                val avgRtt = preCallDiagnosisData.sumOf { it.rtt } / preCallDiagnosisData.size

                val avgMos = preCallDiagnosisData.sumOf { it.mos } / preCallDiagnosisData.size

                val mostFrequentQuality = preCallDiagnosisData
                    .groupingBy { it.quality }
                    .eachCount()
                    .maxByOrNull { it.value }
                    ?.key

                val bytesSent = preCallDiagnosisData.lastOrNull()?.outboundAudio?.get("bytesSent")?.toString()?.toLongOrNull() ?: 0L
                val bytesReceived = preCallDiagnosisData.lastOrNull()?.inboundAudio?.get("bytesReceived")?.toString()?.toLongOrNull() ?: 0L
                val packetsSent = preCallDiagnosisData.lastOrNull()?.outboundAudio?.get("packetsSent")?.toString()?.toLongOrNull() ?: 0L
                val packetsReceived = preCallDiagnosisData.lastOrNull()?.inboundAudio?.get("packetsReceived")?.toString()?.toLongOrNull() ?: 0L

                val iceCandidatesList = preCallDiagnosisData
                    .flatMap { it.iceCandidates ?: emptyList() }
                    .distinctBy { it.id }

                PreCallDiagnosis(
                    mos = avgMos,
                    quality = mostFrequentQuality ?: CallQuality.UNKNOWN,
                    jitter = MetricSummary(minJitter, maxJitter, avgJitter),
                    rtt = MetricSummary(minRtt, maxRtt, avgRtt),
                    bytesSent = bytesSent,
                    bytesReceived = bytesReceived,
                    packetsSent = packetsSent,
                    packetsReceived = packetsReceived,
                    iceCandidates = iceCandidatesList
                )
            } catch (e: Throwable) {
                Timber.e("Pre-call diagnosis data processing error ${e.message}")
                null
            }

        }
    }

    override fun onCleared() {
        super.onCleared()
        audioLevelCollectorJob?.cancel()
        wsMessagesCollectorJob?.cancel()
        userSessionJob?.cancel()
        precallDiagnosisCollectorJob?.cancel()
    }

    companion object {
        private const val MAX_AUDIO_LEVELS = 100
        private const val MAX_WS_MESSAGES = 100
    }
}<|MERGE_RESOLUTION|>--- conflicted
+++ resolved
@@ -444,38 +444,6 @@
     }
 
     /**
-<<<<<<< HEAD
-=======
-     * Rejects an incoming call received via push notification.
-     *
-     * @param viewContext The application context.
-     * @param txPushMetaData Optional push metadata for handling incoming calls. PushMetadata is provided by a call notification and is required when logging in to the socket to receive the invitation after connecting to the socket again
-     */
-    fun rejectIncomingPushCall(
-        viewContext: Context,
-        txPushMetaData: String?
-    ) {
-        _isLoading.value = true
-        disconnectedByUser = false
-        TelnyxCommon.getInstance().setHandlingPush(true)
-
-        userSessionJob?.cancel()
-        userSessionJob = null
-
-
-        userSessionJob = viewModelScope.launch {
-            RejectIncomingPushCall(context = viewContext)
-                .invoke(txPushMetaData) {
-                    _isLoading.value = false
-                }
-                .asFlow().collectLatest { response ->
-                    Timber.d("Rejecting income push response: $response")
-                    handleSocketResponse(response)
-                }
-        }
-    }
->>>>>>> 6e82783f
-
      * Initializes the user profile and FCM token.
      *
      * @param context The application context.
