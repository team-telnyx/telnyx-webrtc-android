--- conflicted
+++ resolved
@@ -34,12 +34,8 @@
  */
 class TelnyxClient(
     var context: Context,
-<<<<<<< HEAD
     var socket: TxSocket,
 ) : TxSocketListener, LifecycleObserver {
-=======
-) : TxSocketListener {
->>>>>>> b8d203f3
 
     private var credentialSessionConfig: CredentialConfig? = null
     private var tokenSessionConfig: TokenConfig? = null
