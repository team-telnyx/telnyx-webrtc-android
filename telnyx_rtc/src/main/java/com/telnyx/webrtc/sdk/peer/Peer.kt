/*
 * Copyright © 2021 Telnyx LLC. All rights reserved.
 */

package com.telnyx.webrtc.sdk.peer

import android.content.Context
import com.telnyx.webrtc.sdk.Config.DEFAULT_STUN
import com.telnyx.webrtc.sdk.Config.DEFAULT_TURN
import com.telnyx.webrtc.sdk.Config.PASSWORD
import com.telnyx.webrtc.sdk.Config.USERNAME
import com.telnyx.webrtc.sdk.TelnyxClient
import com.telnyx.webrtc.sdk.model.CallState
import com.telnyx.webrtc.sdk.model.SocketMethod
import com.telnyx.webrtc.sdk.socket.TxSocket
import com.telnyx.webrtc.sdk.utilities.Logger
import com.telnyx.webrtc.sdk.utilities.SdpUtils
import com.telnyx.webrtc.sdk.verto.send.SendingMessageBody
import com.telnyx.webrtc.sdk.verto.send.CandidateParams
import com.telnyx.webrtc.sdk.verto.send.EndOfCandidatesParams
import com.telnyx.webrtc.sdk.verto.send.CallDialogParams
import com.telnyx.webrtc.sdk.verto.send.CandidateDialogParams
import com.telnyx.webrtc.lib.AudioSource
import com.telnyx.webrtc.lib.AudioTrack
import com.telnyx.webrtc.lib.DataChannel
import com.telnyx.webrtc.lib.DefaultVideoDecoderFactory
import com.telnyx.webrtc.lib.DefaultVideoEncoderFactory
import com.telnyx.webrtc.lib.EglBase
import com.telnyx.webrtc.lib.IceCandidate
import com.telnyx.webrtc.lib.MediaConstraints
import com.telnyx.webrtc.lib.MediaStream
import com.telnyx.webrtc.lib.PeerConnection
import com.telnyx.webrtc.lib.PeerConnectionFactory
import com.telnyx.webrtc.lib.SdpObserver
import com.telnyx.webrtc.lib.SessionDescription
import com.telnyx.webrtc.lib.RtpTransceiver
import com.telnyx.webrtc.lib.MediaStreamTrack
import kotlinx.coroutines.CompletableDeferred
import java.util.*
import kotlin.concurrent.timerTask

/**
 * Peer class that represents a peer connection which is required to initiate a call.
 *
 * @param context the Context of the application
 */
internal class Peer(
    context: Context,
    val client: TelnyxClient,
    private val providedTurn: String = DEFAULT_TURN,
    private val providedStun: String = DEFAULT_STUN,
    private val callId: UUID,
    private val prefetchIceCandidate: Boolean = false,
    private val forceRelayCandidate: Boolean = false,
    private val isAnswering: Boolean = false,
    val onIceCandidateAdd: ((String) -> (Unit))? = null
) {

    companion object {
        private const val AUDIO_LOCAL_TRACK_ID = "audio_local_track"
        private const val AUDIO_LOCAL_STREAM_ID = "audio_local_stream"
        private const val NEGOTIATION_TIMEOUT = 300L // 300ms timeout for negotiation
        private const val END_OF_CANDIDATES_TIMEOUT = 3000L // 3 seconds timeout for end-of-candidates
        private const val ENABLE_PREFETCH_CANDIDATES = 10
        private const val DISABLE_PREFETCH_CANDIDATES = 0
        
        // ICE renegotiation delay constants
        private const val ICE_RESTART_DELAY_MS = 500L // 0.5 second delay for ICE restart
        private const val AUDIO_BUFFER_RESET_DELAY_MS = 200L // 0.2 second delay for audio buffer reset
        private const val AUDIO_RE_ENABLE_DELAY_MS = 100L // 0.1 second delay before re-enabling audio
    }

    private var lastCandidateTime = System.currentTimeMillis()
    private var negotiationTimer: Timer? = null
    private var onNegotiationComplete: (() -> Unit)? = null

    // Deferred to signal when the first ICE candidate (local or remote) is processed
    internal val firstCandidateDeferred = CompletableDeferred<Unit>()
    private var firstCandidateReceived = false // Flag to ensure deferred completes only once

    // Selective candidate queuing for answering side (until ANSWER is sent)
    private val queuedCandidates = mutableListOf<IceCandidate>()
    private var answerSent = false

    // End-of-candidates timer management
    private var endOfCandidatesTimer: Timer? = null
    private var endOfCandidatesSent = false

    private val rootEglBase: EglBase = EglBase.create()

    private val mediaConstraints = MediaConstraints().apply {
        mandatory.add(MediaConstraints.KeyValuePair("OfferToReceiveAudio", "true"))
        mandatory.add(MediaConstraints.KeyValuePair("OfferToReceiveVideo", "false"))
        optional.add(MediaConstraints.KeyValuePair("DtlsSrtpKeyAgreement", "true"))
    }

    val iceServer = getIceServers()

    /**
     * Retrieves the IceServers built with the provided STUN and TURN servers
     *
     * @see [TxSocket]
     * @see [PeerConnection.IceServer]
     *
     * @return [List] of [PeerConnection.IceServer]
     */
    private fun getIceServers(): List<PeerConnection.IceServer> {
        val iceServers: MutableList<PeerConnection.IceServer> = ArrayList()
        Logger.d(message = "Start collection of ice servers")
        iceServers.add(
            PeerConnection.IceServer.builder(providedStun).setUsername(USERNAME).setPassword(
                PASSWORD
            ).createIceServer()
        )
        iceServers.add(
            PeerConnection.IceServer.builder(providedTurn).setUsername(USERNAME).setPassword(
                PASSWORD
            ).createIceServer()
        )
        Logger.d(message = "End collection of ice servers")
        return iceServers
    }

    val iceCandidatePoolSize = getIceCandidatePool()

    /*
    * Returns the number of ICE candidates to prefetch
    *
    * @return [Int] size of the ice candidate pool
     */
    private fun getIceCandidatePool(): Int {
        return if (prefetchIceCandidate) ENABLE_PREFETCH_CANDIDATES else DISABLE_PREFETCH_CANDIDATES
    }

    private val peerConnectionFactory by lazy { buildPeerConnectionFactory() }
    internal var peerConnection: PeerConnection? = null

    internal var peerConnectionObserver: PeerConnectionObserver? = null
    private var localAudioTrack: AudioTrack? = null
    private var previousIceConnectionState: PeerConnection.IceConnectionState? = null

    private fun logAudioTrackAndTransceiverState(contextTag: String) {
        if (peerConnection == null) {
            Logger.w(tag = "Peer:AudioState", message = "$contextTag - PeerConnection is null.")
            return
        }
        Logger.d(tag = "Peer:AudioState", message = "$contextTag - Checking audio state...")
        val localTrackId = localAudioTrack?.id()
        Logger.d(
            tag = "Peer:AudioState",
            message = "$contextTag - LocalAudioTrack ID: $localTrackId, State: ${localAudioTrack?.state()}, Enabled: ${localAudioTrack?.enabled()}"
        )

        val audioTransceiver = peerConnection?.transceivers?.find {
            it.mediaType == MediaStreamTrack.MediaType.MEDIA_TYPE_AUDIO
        }

        if (audioTransceiver == null) {
            Logger.w(tag = "Peer:AudioState", message = "$contextTag - No audio transceiver found.")
        } else {
            val senderTrackId = audioTransceiver.sender.track()?.id()
            Logger.d(
                tag = "Peer:AudioState",
                message = "$contextTag - Audio Transceiver Found: Mid: ${audioTransceiver.mid}, Direction: ${audioTransceiver.direction}, CurrentDirection: ${audioTransceiver.currentDirection}, Sender Track ID: $senderTrackId, Receiver Track ID: ${
                    audioTransceiver.receiver.track()?.id()
                }, Stopped: ${audioTransceiver.isStopped}"
            )
            if (senderTrackId != null && localTrackId != null && senderTrackId != localTrackId) {
                Logger.w(
                    tag = "Peer:AudioState",
                    message = "$contextTag - Audio transceiver sender track ID [$senderTrackId] does NOT match localAudioTrack ID [$localTrackId]"
                )
            } else if (senderTrackId == null && localTrackId != null) {
                Logger.w(
                    tag = "Peer:AudioState",
                    message = "$contextTag - Audio transceiver sender track is null, but localAudioTrack ID is [$localTrackId]"
                )
            }
        }
    }

    private val observer = object : PeerConnection.Observer {
        override fun onSignalingChange(p0: PeerConnection.SignalingState?) {
            Logger.d(tag = "Observer", message = "Signaling State Change: $p0")
            peerConnectionObserver?.onSignalingChange(p0)
        }

        override fun onIceConnectionChange(newState: PeerConnection.IceConnectionState?) {
            Logger.d(tag = "Observer", message = "ICE Connection State Change: $newState")
            peerConnectionObserver?.onIceConnectionChange(newState)

            // Handle ICE connection state transitions
            handleIceConnectionStateTransition(previousIceConnectionState, newState)

            // Update previous state
            previousIceConnectionState = newState
        }

        override fun onIceConnectionReceivingChange(p0: Boolean) {
            Logger.d(tag = "Observer", message = "ICE Connection Receiving Change: $p0")
            peerConnectionObserver?.onIceConnectionReceivingChange(p0)
        }

        override fun onIceGatheringChange(p0: PeerConnection.IceGatheringState?) {
            Logger.d(tag = "Observer", message = "ICE Gathering State Change: $p0")
            
            // Send end-of-candidates when ICE gathering is complete and trickle ICE is enabled
            if (p0 == PeerConnection.IceGatheringState.COMPLETE && client.getUseTrickleIce()) {
                sendEndOfCandidates()
                Logger.d(tag = "Observer", message = "End-of-candidates sent via trickle ICE")
            }
            
            peerConnectionObserver?.onIceGatheringChange(p0)
        }

        override fun onIceCandidate(candidate: IceCandidate?) {
            // Signal that the first candidate has been received (only once)
            if (!firstCandidateReceived) {
                firstCandidateReceived = true
                firstCandidateDeferred.complete(Unit)
                Logger.d(
                    tag = "Observer",
                    message = "First ICE candidate processed, completing deferred."
                )
            }

            Logger.d(tag = "Observer", message = "Event-IceCandidate Generated: $candidate")
            candidate?.let {
                Logger.d(tag = "Observer", message = "Processing ICE candidate: ${it.serverUrl}")
<<<<<<< HEAD
                val callState = client.calls[callId]?.getCallState()?.value

                if (client.getUseTrickleIce()) {
                    if (isAnswering && !answerSent) {
                        // Answering side: Queue candidate until ANSWER is sent
                        queuedCandidates.add(it)
                        Logger.d(tag = "Observer", message = "ICE candidate queued for answering side (ANSWER not sent yet): $it")
                    } else {
                        // Calling side OR answering side after ANSWER sent: Send immediately
                        sendIceCandidate(it)
                        Logger.d(tag = "Observer", message = "ICE candidate sent via trickle ICE: $it (isAnswering=$isAnswering, answerSent=$answerSent)")

                        // Start/restart the end-of-candidates timer when sending candidates
                        startEndOfCandidatesTimer()
                    }
                } else {
                    // Traditional ICE: Only process if call is not ACTIVE yet
                    if (callState != CallState.ACTIVE) {
                        peerConnection?.addIceCandidate(it)
                        Logger.d(tag = "Observer", message = "ICE candidate added locally (traditional ICE): $it")
                    } else {
                        Logger.d(tag = "Observer", message = "Skipping ICE candidate - traditional ICE and call is ACTIVE")
                    }
=======

                val currentCallState = client.calls[callId]?.getCallState()?.value

                // Allow ICE candidates when:
                // 1. Call is NOT active (for initial invites/answers)
                // 2. Call is in RENEGOTIATING state (for ICE restart)
                if (currentCallState != CallState.ACTIVE ||
                    currentCallState == CallState.RENEGOTIATING
                ) {
                    peerConnection?.addIceCandidate(it)
                    Logger.d(tag = "Observer", message = "ICE candidate added: $it")
                    onIceCandidateAdd?.invoke(it.serverUrl)
                    lastCandidateTime = System.currentTimeMillis()
                } else {
                    Logger.d(
                        tag = "Observer",
                        message = "ICE candidate ignored - call is ACTIVE and not renegotiating"
                    )
>>>>>>> cbf74071
                }

                onIceCandidateAdd?.invoke(it.serverUrl)
                lastCandidateTime = System.currentTimeMillis()
            }
            peerConnectionObserver?.onIceCandidate(candidate)
        }

        override fun onIceCandidatesRemoved(p0: Array<out IceCandidate>?) {
            Logger.d(tag = "Observer", message = "ICE Candidates Removed: $p0")
            peerConnectionObserver?.onIceCandidatesRemoved(p0)
        }

        override fun onAddStream(p0: MediaStream?) {
            Logger.d(tag = "Observer", message = "Stream Added: $p0")
            peerConnectionObserver?.onAddStream(p0)
        }

        override fun onRemoveStream(p0: MediaStream?) {
            Logger.d(tag = "Observer", message = "Stream Removed: $p0")
            peerConnectionObserver?.onRemoveStream(p0)
        }

        override fun onDataChannel(p0: DataChannel?) {
            Logger.d(tag = "Observer", message = "Data Channel: $p0")
            peerConnectionObserver?.onDataChannel(p0)
        }

        override fun onRenegotiationNeeded() {
            Logger.d(tag = "Observer", message = "Renegotiation Needed")
            peerConnectionObserver?.onRenegotiationNeeded()
        }
    }

    /**
     * Initiates our peer connection factory with the specified options
     * @param context the context
     */
    private fun initPeerConnectionFactory(context: Context) {
        val options = PeerConnectionFactory.InitializationOptions.builder(context)
            .setEnableInternalTracer(true)
            .setFieldTrials("WebRTC-H264HighProfile/Enabled/")
            .createInitializationOptions()
        PeerConnectionFactory.initialize(options)
    }

    /**
     * creates the PeerConnectionFactory
     * @see [PeerConnectionFactory]
     * @return [PeerConnectionFactory]
     */
    private fun buildPeerConnectionFactory(): PeerConnectionFactory {
        return PeerConnectionFactory
            .builder()
            .setVideoDecoderFactory(DefaultVideoDecoderFactory(rootEglBase.eglBaseContext))
            .setVideoEncoderFactory(
                DefaultVideoEncoderFactory(
                    rootEglBase.eglBaseContext,
                    true,
                    true
                )
            )
            .setOptions(
                PeerConnectionFactory.Options().apply {
                    disableEncryption = false
                    disableNetworkMonitor = true
                }
            )
            .createPeerConnectionFactory()
    }

    /**
     * Builds the PeerConnection with the provided IceServers from the getIceServers method
     * @see [getIceServers]
     */
    private fun buildPeerConnection(): PeerConnection? {
        val config = PeerConnection.RTCConfiguration(iceServer).apply {
            sdpSemantics = PeerConnection.SdpSemantics.UNIFIED_PLAN
            bundlePolicy = PeerConnection.BundlePolicy.MAXCOMPAT
            continualGatheringPolicy = PeerConnection.ContinualGatheringPolicy.GATHER_CONTINUALLY
            iceCandidatePoolSize = getIceCandidatePool()

            // Control local network access for ICE candidate gathering
            if (forceRelayCandidate) {
                iceTransportsType = PeerConnection.IceTransportsType.RELAY
            }
        }

        return peerConnectionFactory.createPeerConnection(config, observer)
    }

    /**
     * Starts local audio capture to be used during call
     * @see [AudioSource]
     * @see [AudioTrack]
     * @see [RtpTransceiver]
     */
    fun startLocalAudioCapture() {
        Logger.d(tag = "Peer:Audio", message = "Attempting to start local audio capture...")
        val audioSource: AudioSource = peerConnectionFactory.createAudioSource(MediaConstraints())
        localAudioTrack = peerConnectionFactory.createAudioTrack(
            AUDIO_LOCAL_TRACK_ID,
            audioSource
        )

        if (localAudioTrack == null) {
            Logger.e(tag = "Peer:Audio", message = "Failed to create local audio track.")
            return
        }

        localAudioTrack?.setEnabled(true)
        localAudioTrack?.setVolume(1.0)
        Logger.d(
            tag = "Peer:Audio",
            message = "Local audio track created. ID: ${localAudioTrack?.id()}, State: ${localAudioTrack?.state()}, Enabled: ${localAudioTrack?.enabled()}"
        )

        val localStream = peerConnectionFactory.createLocalMediaStream(AUDIO_LOCAL_STREAM_ID)
        localStream.addTrack(localAudioTrack)
        peerConnection?.addTrack(localAudioTrack)
    }

    /**
     * Initiates a call, creating an offer with a local SDP
     * The offer creation is handled with an [SdpObserver]
     * @param sdpObserver, the provided [SdpObserver] that listens for SDP set events
     * @see [SdpObserver]
     */
    private fun PeerConnection.call(sdpObserver: SdpObserver) {
        if (localAudioTrack == null) {
            Logger.w(
                tag = "Call",
                message = "Local audio track not initialized before creating offer."
            )
        }
        createOffer(
            object : SdpObserver by sdpObserver {
                override fun onCreateSuccess(desc: SessionDescription?) {
                    setLocalDescription(
                        object : SdpObserver {
                            override fun onSetFailure(p0: String?) {
                                Logger.e(
                                    tag = "Call",
                                    message = "setLocalDescription onSetFailure $p0"
                                )
                            }

                            override fun onSetSuccess() {
                                Logger.d(tag = "Call", message = "setLocalDescription onSetSuccess")
                            }

                            override fun onCreateSuccess(p0: SessionDescription?) {
                                Logger.d(tag = "Call", message = "createOffer onCreateSuccess")
                            }

                            override fun onCreateFailure(p0: String?) {
                                Logger.e(tag = "Call", message = "createOffer onCreateFailure $p0")
                                sdpObserver.onCreateFailure(p0)
                            }
                        },
                        desc
                    )
                    sdpObserver.onCreateSuccess(desc)
                    Logger.d(tag = "SDP", message = "[Local Offer SDP]:\n${desc?.description}")
                }

                override fun onCreateFailure(p0: String?) {
                    Logger.e(tag = "Call", message = "createOffer onCreateFailure $p0")
                    sdpObserver.onCreateFailure(p0)
                }
            },
            mediaConstraints
        )
    }

    /**
     * Answers a received invitation, creating an answer with a local SDP
     * The answer creation is handled with an [SdpObserver]
     * @param sdpObserver, the provided [SdpObserver] that listens for SDP set events
     * @see [SdpObserver]
     */
    private fun PeerConnection.answer(sdpObserver: SdpObserver) {
        Logger.d(tag = "Answer", message = "Preparing to create answer...")

        Logger.d(
            tag = "Answer",
            message = "Adjusting transceiver directions before createAnswer..."
        )
        this.transceivers.forEach { transceiver ->
            when (transceiver.mediaType) {
                MediaStreamTrack.MediaType.MEDIA_TYPE_AUDIO -> {
                    if (transceiver.direction != RtpTransceiver.RtpTransceiverDirection.SEND_RECV) {
                        Logger.w(
                            tag = "Answer",
                            message = "Audio transceiver direction was ${transceiver.direction}. Setting to SEND_RECV."
                        )
                        transceiver.direction = RtpTransceiver.RtpTransceiverDirection.SEND_RECV
                    } else {
                        Logger.d(
                            tag = "Answer",
                            message = "Audio transceiver direction already SEND_RECV."
                        )
                    }
                }

                MediaStreamTrack.MediaType.MEDIA_TYPE_VIDEO -> {
                    if (transceiver.direction != RtpTransceiver.RtpTransceiverDirection.INACTIVE) {
                        transceiver.direction = RtpTransceiver.RtpTransceiverDirection.INACTIVE
                        Logger.d(
                            tag = "Answer",
                            message = "Setting video transceiver [Mid: ${transceiver.mid}] direction to INACTIVE"
                        )
                    } else {
                        Logger.d(
                            tag = "Answer",
                            message = "Video transceiver [Mid: ${transceiver.mid}] direction already INACTIVE."
                        )
                    }
                }

                else -> {
                    Logger.d(
                        tag = "Answer",
                        message = "Ignoring transceiver with unknown media type: ${transceiver.mediaType}"
                    )
                }
            }
        }
        logAllTransceiverStates("Before createAnswer")

        createAnswer(
            object : SdpObserver by sdpObserver {
                override fun onCreateSuccess(desc: SessionDescription?) {
                    logAllTransceiverStates("After createAnswer success, before setLocalDescription")

                    setLocalDescription(
                        object : SdpObserver {
                            override fun onSetFailure(p0: String?) {
                                Logger.e(
                                    tag = "Answer",
                                    message = "setLocalDescription onSetFailure $p0"
                                )
                            }

                            override fun onSetSuccess() {
                                Logger.d(
                                    tag = "Answer",
                                    message = "setLocalDescription onSetSuccess"
                                )
                                logAllTransceiverStates("After setLocalDescription success")
                            }

                            override fun onCreateSuccess(p0: SessionDescription?) { /* No-op */
                            }

                            override fun onCreateFailure(p0: String?) { /* No-op */
                            }
                        },
                        desc
                    )
                    sdpObserver.onCreateSuccess(desc)
                    Logger.d(tag = "SDP", message = "[Local Answer SDP]:\n${desc?.description}")
                }

                override fun onCreateFailure(p0: String?) {
                    Logger.e(tag = "Answer", message = "createAnswer onCreateFailure $p0")
                    sdpObserver.onCreateFailure(p0)
                }
            },
            mediaConstraints
        )
    }

    private fun logAllTransceiverStates(contextTag: String) {
        if (peerConnection == null) return
        Logger.d(tag = "TransceiverState", message = "--- Transceiver States [$contextTag] ---")
        peerConnection?.transceivers?.forEachIndexed { index, t ->
            Logger.d(
                tag = "TransceiverState",
                message = "[$contextTag] Transceiver[$index]: Mid=${t.mid}, MediaType=${t.mediaType}, Direction=${t.direction}, CurrentDirection=${t.currentDirection}, Stopped=${t.isStopped}, SenderTrack=${
                    t.sender.track()?.id()
                }, ReceiverTrack=${t.receiver.track()?.id()}"
            )
        }
        Logger.d(tag = "TransceiverState", message = "--- End Transceiver States [$contextTag] ---")
    }

    /**
     * Initiates an offer by setting a local SDP
     * @param sdpObserver, the provided [SdpObserver] that listens for SDP set events
     * @see [call]
     */
    fun createOfferForSdp(sdpObserver: SdpObserver) = peerConnection?.call(sdpObserver)

    /**
     * Answers an invitation by setting a local SDP
     * @param sdpObserver, the provided [SdpObserver] that listens for SDP set events
     * @see [answer]
     */
    fun answer(sdpObserver: SdpObserver) = peerConnection?.answer(sdpObserver)

    /**
     * Sets the local SDP once a remote session has been received
     * @param sessionDescription, the provided [SessionDescription] that will attempt to be set.
     * @see [SessionDescription]
     */
    fun onRemoteSessionReceived(sessionDescription: SessionDescription) {
        Logger.d(
            tag = "SDP",
            message = "[Remote Offer/Answer SDP Received]:\n${sessionDescription.description}"
        )
        peerConnection?.setRemoteDescription(
            object : SdpObserver {
                override fun onSetFailure(p0: String?) {
                    client.onRemoteSessionErrorReceived(p0)
                    Logger.e(
                        tag = "RemoteSessionReceived",
                        message = "Set Remote Description Failed: $p0"
                    )
                }

                override fun onSetSuccess() {
                    Logger.d(
                        tag = "RemoteSessionReceived",
                        message = "Set Remote Description Success"
                    )
                    logAllTransceiverStates("After setRemoteDescription success")
                }

                override fun onCreateSuccess(p0: SessionDescription?) { /* No-op */
                }

                override fun onCreateFailure(p0: String?) {
                    Logger.e(
                        tag = "RemoteSessionReceived",
                        message = "Set Remote Description reported onCreateFailure: $p0"
                    )
                    client.onRemoteSessionErrorReceived(p0)
                }
            },
            sessionDescription
        )
    }

    /**
     * Adds an [IceCandidate] to the [PeerConnection]
     * @param iceCandidate, the [IceCandidate] that wil bee added to the [PeerConnection]
     * @see [IceCandidate]
     */
    fun addIceCandidate(iceCandidate: IceCandidate?) {
        peerConnection?.addIceCandidate(iceCandidate)
    }

    /**
     * Sends an ICE candidate via signaling for trickle ICE
     * @param candidate the [IceCandidate] to send
     */
    private fun sendIceCandidate(candidate: IceCandidate) {
        val call = client.calls[callId]
        call?.let {
            // Clean the candidate string to remove WebRTC-specific extensions
            val cleanedCandidateString = SdpUtils.cleanCandidateString(candidate.sdp)
            
            val candidateMessage = SendingMessageBody(
                id = UUID.randomUUID().toString(),
                method = SocketMethod.CANDIDATE.methodName,
                params = CandidateParams(
                    sessid = it.sessionId,
                    candidate = cleanedCandidateString,
                    sdpMid = candidate.sdpMid,
                    sdpMLineIndex = candidate.sdpMLineIndex,
                    dialogParams = CandidateDialogParams(
                        callId = callId
                    )
                )
            )
            
            Logger.d(tag = "CandidateSend", message = "Sending cleaned candidate: $cleanedCandidateString")
            client.socket.send(candidateMessage)
        }
    }

    /**
     * Sends end-of-candidates signal for trickle ICE
     */
    private fun sendEndOfCandidates() {
        // Prevent sending duplicate end-of-candidates signals
        if (endOfCandidatesSent) {
            Logger.d(tag = "EndOfCandidates", message = "Already sent, skipping duplicate")
            return
        }
        
        val call = client.calls[callId]
        call?.let {
            val endOfCandidatesMessage = SendingMessageBody(
                id = UUID.randomUUID().toString(),
                method = SocketMethod.END_OF_CANDIDATES.methodName,
                params = EndOfCandidatesParams(
                    sessid = it.sessionId,
                    dialogParams = CandidateDialogParams(
                        callId = callId
                    )
                )
            )
            client.socket.send(endOfCandidatesMessage)
            endOfCandidatesSent = true
            
            // Stop the timer since we've sent the signal
            stopEndOfCandidatesTimer()
            
            Logger.d(tag = "EndOfCandidates", message = "Signal sent successfully")
        }
    }

    /**
     * Returns the current local SDP
     * @return [SessionDescription]
     */
    fun getLocalDescription(): SessionDescription? {
        return peerConnection?.localDescription
    }

    /**
     * Returns the current remote SDP
     * @return [SessionDescription]
     */
    fun getRemoteDescription(): SessionDescription? {
        return peerConnection?.remoteDescription
    }

    /**
     * Closes and disposes of current [PeerConnection]
     */
    fun disconnect() {
        try {
            peerConnection?.close()
            peerConnection?.dispose()
            peerConnection = null
        } catch (e: IllegalStateException) {
            Logger.e(message = "Error during peer connection disconnect: $e")
        }
    }

    /**
     * Sets a callback to be invoked when ICE negotiation is complete
     */
    fun setOnNegotiationComplete(callback: () -> Unit) {
        onNegotiationComplete = callback
        startNegotiationTimer()
    }

    /**
     * Starts the negotiation timer that checks for ICE candidate timeout
     */
    private fun startNegotiationTimer() {
        negotiationTimer?.cancel()
        negotiationTimer?.purge()

        negotiationTimer = Timer()
        negotiationTimer?.schedule(
            timerTask {
                val currentTime = System.currentTimeMillis()
                val timeSinceLastCandidate = currentTime - lastCandidateTime

                Logger.d(
                    tag = "NegotiationTimer",
                    message = "Time since last candidate: ${timeSinceLastCandidate}ms"
                )

                if (timeSinceLastCandidate >= NEGOTIATION_TIMEOUT) {
                    Logger.d(
                        tag = "NegotiationTimer",
                        message = "Negotiation timeout reached - Invoking onNegotiationComplete"
                    )
                    stopNegotiationTimer()
                    onNegotiationComplete?.invoke()
                }
            },
            NEGOTIATION_TIMEOUT, NEGOTIATION_TIMEOUT
        )
    }

    /**
     * Stops and cleans up the negotiation timer
     */
    private fun stopNegotiationTimer() {
        negotiationTimer?.cancel()
        negotiationTimer?.purge()
        negotiationTimer = null
        Logger.d(tag = "NegotiationTimer", message = "Negotiation timer stopped.")
    }

    /**
     * Starts ICE renegotiation when ICE connection fails
     * Creates a new offer with ICE restart enabled
     */
    private fun startIceRenegotiation() {
        Logger.d(tag = "ICE_RENEGOTIATION", message = "Starting ICE renegotiation process")

        // Set call state to RENEGOTIATING to allow ICE candidate processing
        client.calls[callId]?.updateCallState(CallState.RENEGOTIATING)

        val iceRestartConstraints = MediaConstraints().apply {
            mandatory.add(MediaConstraints.KeyValuePair("IceRestart", "true"))
        }

        peerConnection?.createOffer(object : SdpObserver {
            override fun onCreateSuccess(sessionDescription: SessionDescription?) {
                sessionDescription?.let { sdp ->
                    Logger.d(
                        tag = "ICE_RENEGOTIATION",
                        message = "ICE restart offer created successfully"
                    )
                    peerConnection?.setLocalDescription(object : SdpObserver {
                        override fun onSetSuccess() {
                            Logger.d(
                                tag = "ICE_RENEGOTIATION",
                                message = "Local description set for ICE restart"
                            )

                            // Start negotiation timer to wait for ICE candidates before sending updateMedia
                            // This is the same mechanism used for invite/accept flow
                            setOnNegotiationComplete {
                                Logger.d(
                                    tag = "ICE_RENEGOTIATION",
                                    message = "ICE negotiation complete for renegotiation, sending updateMedia message"
                                )
                                // Get the current local description which should now include candidates
                                val currentSdp = peerConnection?.localDescription?.description
                                if (currentSdp != null) {
                                    sendUpdateMediaMessage(currentSdp)
                                } else {
                                    Logger.e(
                                        tag = "ICE_RENEGOTIATION",
                                        message = "Failed to get local description after negotiation"
                                    )
                                    client.calls[callId]?.updateCallState(CallState.ACTIVE)
                                }
                            }
                        }

                        override fun onSetFailure(error: String?) {
                            Logger.e(
                                tag = "ICE_RENEGOTIATION",
                                message = "Failed to set local description for ICE restart: $error"
                            )
                            // Reset call state back to ACTIVE on failure
                            client.calls[callId]?.updateCallState(CallState.ACTIVE)
                        }

                        override fun onCreateSuccess(p0: SessionDescription?) {
                            Logger.i(
                                tag = "ICE_RENEGOTIATION",
                                message = "onCreateSuccess called in setLocalDescription"
                            )
                        }

                        override fun onCreateFailure(p0: String?) {
                            Logger.e(
                                tag = "ICE_RENEGOTIATION",
                                message = "onCreateFailure called in setLocalDescription: $p0"
                            )
                            // Reset call state back to ACTIVE on failure
                            client.calls[callId]?.updateCallState(CallState.ACTIVE)
                        }
                    }, sdp)
                }
            }

            override fun onCreateFailure(error: String?) {
                Logger.e(
                    tag = "ICE_RENEGOTIATION",
                    message = "Failed to create ICE restart offer: $error"
                )
                // Reset call state back to ACTIVE on failure
                client.calls[callId]?.updateCallState(CallState.ACTIVE)
            }

            override fun onSetSuccess() {
                Logger.i(
                    tag = "ICE_RENEGOTIATION",
                    message = "onSetSuccess called in createOffer"
                )
            }

            override fun onSetFailure(p0: String?) {
                Logger.e(
                    tag = "ICE_RENEGOTIATION",
                    message = "onSetFailure called in createOffer: $p0"
                )
                // Reset call state back to ACTIVE on failure
                client.calls[callId]?.updateCallState(CallState.ACTIVE)
            }
        }, iceRestartConstraints)
    }

    /**
     * Sends the updateMedia modify message with the new SDP for ICE renegotiation
     */
    private fun sendUpdateMediaMessage(sdp: String) {
        Logger.d(tag = "ICE_RENEGOTIATION", message = "Sending updateMedia message")

        // Reset call state back to ACTIVE after sending the updateMedia message
        client.calls[callId]?.updateCallState(CallState.ACTIVE)

        client.sendUpdateMediaMessage(callId, sdp)
    }

    /**
     * Handles ICE connection state transitions for automatic recovery
     *
     * @param previousState Previous ICE connection state
     * @param newState New ICE connection state
     */
    private fun handleIceConnectionStateTransition(
        previousState: PeerConnection.IceConnectionState?,
        newState: PeerConnection.IceConnectionState?
    ) {
        if (previousState == null || newState == null) {
            Logger.d(
                tag = "IceStateTransition",
                message = "ICE state transition: null -> $newState"
            )
            return
        }

        Logger.d(
            tag = "IceStateTransition",
            message = "ICE state transition: $previousState -> $newState"
        )

        // Case 1: disconnected -> failed: Attempt ICE restart/renegotiation
        if (previousState == PeerConnection.IceConnectionState.DISCONNECTED &&
            newState == PeerConnection.IceConnectionState.FAILED
        ) {
            Logger.w(
                tag = "IceStateTransition",
                message = "ICE connection failed after disconnect - attempting ICE restart"
            )

            // Trigger ICE restart to recover from failed state with delay
            Timer().schedule(object : TimerTask() {
                override fun run() {
                    startIceRenegotiation()
                }
            }, ICE_RESTART_DELAY_MS)
        }

        // Case 2: connected -> disconnected: Reset audio buffers
        if (previousState == PeerConnection.IceConnectionState.CONNECTED &&
            newState == PeerConnection.IceConnectionState.DISCONNECTED
        ) {
            Logger.w(
                tag = "IceStateTransition",
                message = "ICE connection disconnected - resetting audio buffers"
            )

            // Reset audio device module to clear accumulated buffers with delay
            Timer().schedule(object : TimerTask() {
                override fun run() {
                    resetAudioDeviceModule()
                }
            }, AUDIO_BUFFER_RESET_DELAY_MS)
        }

        // Case 3: disconnected -> connected: Reset audio buffers
        if (previousState == PeerConnection.IceConnectionState.DISCONNECTED &&
            newState == PeerConnection.IceConnectionState.CONNECTED
        ) {
            Logger.i(
                tag = "IceStateTransition",
                message = "ICE connection restored - resetting audio buffers"
            )

            // Reset audio device module to clear accumulated buffers with delay
            Timer().schedule(object : TimerTask() {
                override fun run() {
                    resetAudioDeviceModule()
                }
            }, AUDIO_BUFFER_RESET_DELAY_MS)
        }

        // Handle connected/completed states for logging
        if (newState == PeerConnection.IceConnectionState.CONNECTED ||
            newState == PeerConnection.IceConnectionState.COMPLETED
        ) {
            logAudioTrackAndTransceiverState("onIceConnectionChange ($newState)")
        }
    }

    /**
     * Resets the audio device module to clear accumulated buffers
     * Similar to iOS implementation
     */
    private fun resetAudioDeviceModule() {
        Logger.d(tag = "AudioReset", message = "Resetting audio device module")

        // Stop and restart local audio capture to clear buffers
        localAudioTrack?.setEnabled(false)
        Timer().schedule(object : TimerTask() {
            override fun run() {
                localAudioTrack?.setEnabled(true)
                Logger.d(tag = "AudioReset", message = "Audio device module reset completed")
            }
        }, AUDIO_RE_ENABLE_DELAY_MS)
    }

    /**
     * Handles the updateMedia response containing the new remote SDP
     * This completes the ICE renegotiation process
     */
    fun handleUpdateMediaResponse(remoteSdp: String) {
        Logger.d(
            tag = "ICE_RENEGOTIATION",
            message = "Handling updateMedia response with remote SDP"
        )

        val remoteSessionDescription = SessionDescription(SessionDescription.Type.ANSWER, remoteSdp)
        peerConnection?.setRemoteDescription(object : SdpObserver {
            override fun onSetSuccess() {
                Logger.d(
                    tag = "ICE_RENEGOTIATION",
                    message = "ICE renegotiation completed successfully"
                )
                // Ensure call state is reset to ACTIVE on successful completion
                client.calls[callId]?.updateCallState(CallState.ACTIVE)
            }

            override fun onSetFailure(error: String?) {
                Logger.e(
                    tag = "ICE_RENEGOTIATION",
                    message = "Failed to set remote description for ICE renegotiation: $error"
                )
                // Reset call state back to ACTIVE on failure
                client.calls[callId]?.updateCallState(CallState.ACTIVE)
            }

            override fun onCreateSuccess(p0: SessionDescription?) {
                Logger.i(
                    tag = "ICE_RENEGOTIATION",
                    message = "onCreateSuccess called in setRemoteDescription"
                )
            }

            override fun onCreateFailure(p0: String?) {
                Logger.e(
                    tag = "ICE_RENEGOTIATION",
                    message = "onCreateFailure called in setRemoteDescription: $p0"
                )
                // Reset call state back to ACTIVE on failure
                client.calls[callId]?.updateCallState(CallState.ACTIVE)
            }
        }, remoteSessionDescription)
    }

    /**
     * Flushes all queued ICE candidates after ANSWER is sent.
     * This is called when the answering side sends the ANSWER message.
     */
    internal fun flushQueuedCandidatesAfterAnswer() {
        if (!client.getUseTrickleIce() || !isAnswering) {
            Logger.d(tag = "CandidateFlush", message = "Not flushing - trickleIce=${client.getUseTrickleIce()}, isAnswering=$isAnswering")
            return
        }

        Logger.d(tag = "CandidateFlush", message = "Flushing ${queuedCandidates.size} queued candidates after ANSWER sent")

        val hadCandidates = queuedCandidates.isNotEmpty()

        // Send all queued candidates
        queuedCandidates.forEach { candidate ->
            sendIceCandidate(candidate)
            Logger.d(tag = "CandidateFlush", message = "Flushed queued candidate: $candidate")
        }

        // Clear the queue and mark answer as sent
        queuedCandidates.clear()
        answerSent = true

        // Start the end-of-candidates timer after flushing candidates (if there were any)
        if (hadCandidates) {
            startEndOfCandidatesTimer()
        }

        Logger.d(tag = "CandidateFlush", message = "Candidate flush completed, answerSent = true")
    }

    /**
     * Starts the end-of-candidates timer that sends end-of-candidates signal
     * after a period of inactivity in ICE candidate discovery
     */
    private fun startEndOfCandidatesTimer() {
        // Only start timer if trickle ICE is enabled and end-of-candidates not already sent
        if (!client.getUseTrickleIce()) {
            Logger.d(tag = "EndOfCandidatesTimer", message = "Timer not started - Trickle ICE disabled")
            return
        }
        if (endOfCandidatesSent) {
            Logger.d(tag = "EndOfCandidatesTimer", message = "Timer not started - end-of-candidates already sent")
            return
        }

        // Cancel any existing timer
        endOfCandidatesTimer?.cancel()
        endOfCandidatesTimer?.purge()

        endOfCandidatesTimer = Timer()
        endOfCandidatesTimer?.schedule(
            timerTask {
                Logger.d(
                    tag = "EndOfCandidatesTimer",
                    message = "Timer triggered after ${END_OF_CANDIDATES_TIMEOUT}ms of inactivity"
                )
                
                // Send end-of-candidates if not already sent
                if (!endOfCandidatesSent && client.getUseTrickleIce()) {
                    Logger.d(tag = "EndOfCandidatesTimer", message = "Sending end-of-candidates via timer")
                    sendEndOfCandidates()
                }
                
                stopEndOfCandidatesTimer()
            },
            END_OF_CANDIDATES_TIMEOUT
        )
        
        Logger.d(tag = "EndOfCandidatesTimer", message = "Timer started/restarted")
    }

    /**
     * Stops and cleans up the end-of-candidates timer
     */
    private fun stopEndOfCandidatesTimer() {
        endOfCandidatesTimer?.cancel()
        endOfCandidatesTimer?.purge()
        endOfCandidatesTimer = null
        Logger.d(tag = "EndOfCandidatesTimer", message = "Timer stopped")
    }

    /**
     * Cleans up resources when the peer is no longer needed
     */
    fun release() {
        Logger.d(message = "Releasing Peer resources...")
        stopNegotiationTimer()
        stopEndOfCandidatesTimer()
        // Clear queued candidates and reset flags
        queuedCandidates.clear()
        answerSent = false
        endOfCandidatesSent = false
        if (peerConnection != null) {
            disconnect()
        }
    }

    /**
     * Forces ICE renegotiation for testing purposes.
     * This method directly calls startIceRenegotiation() to test the renegotiation logic.
     */
    fun forceIceRenegotiationForTesting() {
        Logger.w(tag = "IceRenegotiationTest", message = "Forcing ICE renegotiation for testing")
        startIceRenegotiation()
    }

    /**
     * Initializes the Peer with the provided context and builds the PeerConnection
     */
    init {
        initPeerConnectionFactory(context)
        peerConnection = buildPeerConnection()
        // Reset flags when a new Peer is created
        firstCandidateReceived = false
        answerSent = false
        endOfCandidatesSent = false
        queuedCandidates.clear()
    }
}<|MERGE_RESOLUTION|>--- conflicted
+++ resolved
@@ -227,56 +227,51 @@
             Logger.d(tag = "Observer", message = "Event-IceCandidate Generated: $candidate")
             candidate?.let {
                 Logger.d(tag = "Observer", message = "Processing ICE candidate: ${it.serverUrl}")
-<<<<<<< HEAD
-                val callState = client.calls[callId]?.getCallState()?.value
-
                 if (client.getUseTrickleIce()) {
                     if (isAnswering && !answerSent) {
                         // Answering side: Queue candidate until ANSWER is sent
                         queuedCandidates.add(it)
-                        Logger.d(tag = "Observer", message = "ICE candidate queued for answering side (ANSWER not sent yet): $it")
+                        Logger.d(
+                            tag = "Observer",
+                            message = "ICE candidate queued for answering side (ANSWER not sent yet): $it"
+                        )
                     } else {
                         // Calling side OR answering side after ANSWER sent: Send immediately
                         sendIceCandidate(it)
-                        Logger.d(tag = "Observer", message = "ICE candidate sent via trickle ICE: $it (isAnswering=$isAnswering, answerSent=$answerSent)")
+                        Logger.d(
+                            tag = "Observer",
+                            message = "ICE candidate sent via trickle ICE: $it (isAnswering=$isAnswering, answerSent=$answerSent)"
+                        )
 
                         // Start/restart the end-of-candidates timer when sending candidates
                         startEndOfCandidatesTimer()
                     }
                 } else {
-                    // Traditional ICE: Only process if call is not ACTIVE yet
-                    if (callState != CallState.ACTIVE) {
+                    // Traditional ICE: Only process if call is not ACTIVE or RENEGOTIATING yet
+                    val currentCallState = client.calls[callId]?.getCallState()?.value
+
+                    // Allow ICE candidates when:
+                    // 1. Call is NOT active (for initial invites/answers)
+                    // 2. Call is in RENEGOTIATING state (for ICE restart)
+                    if (currentCallState != CallState.ACTIVE ||
+                        currentCallState == CallState.RENEGOTIATING
+                    ) {
                         peerConnection?.addIceCandidate(it)
-                        Logger.d(tag = "Observer", message = "ICE candidate added locally (traditional ICE): $it")
+                        Logger.d(tag = "Observer", message = "ICE candidate added: $it")
+                        onIceCandidateAdd?.invoke(it.serverUrl)
+                        lastCandidateTime = System.currentTimeMillis()
                     } else {
-                        Logger.d(tag = "Observer", message = "Skipping ICE candidate - traditional ICE and call is ACTIVE")
+                        Logger.d(
+                            tag = "Observer",
+                            message = "ICE candidate ignored - call is ACTIVE and not renegotiating"
+                        )
                     }
-=======
-
-                val currentCallState = client.calls[callId]?.getCallState()?.value
-
-                // Allow ICE candidates when:
-                // 1. Call is NOT active (for initial invites/answers)
-                // 2. Call is in RENEGOTIATING state (for ICE restart)
-                if (currentCallState != CallState.ACTIVE ||
-                    currentCallState == CallState.RENEGOTIATING
-                ) {
-                    peerConnection?.addIceCandidate(it)
-                    Logger.d(tag = "Observer", message = "ICE candidate added: $it")
+
                     onIceCandidateAdd?.invoke(it.serverUrl)
                     lastCandidateTime = System.currentTimeMillis()
-                } else {
-                    Logger.d(
-                        tag = "Observer",
-                        message = "ICE candidate ignored - call is ACTIVE and not renegotiating"
-                    )
->>>>>>> cbf74071
-                }
-
-                onIceCandidateAdd?.invoke(it.serverUrl)
-                lastCandidateTime = System.currentTimeMillis()
-            }
-            peerConnectionObserver?.onIceCandidate(candidate)
+                }
+                peerConnectionObserver?.onIceCandidate(candidate)
+            }
         }
 
         override fun onIceCandidatesRemoved(p0: Array<out IceCandidate>?) {
