/*
 * Copyright © 2021 Telnyx LLC. All rights reserved.
 */

package com.telnyx.webrtc.sdk

import android.content.Context
import android.media.AudioManager
import androidx.lifecycle.LiveData
import androidx.lifecycle.MutableLiveData
import androidx.lifecycle.asLiveData
import com.google.gson.Gson
import com.google.gson.JsonArray
import com.google.gson.JsonSyntaxException
import com.telnyx.webrtc.sdk.model.CallState
import com.telnyx.webrtc.sdk.model.SocketMethod
import com.telnyx.webrtc.sdk.peer.Peer
import com.telnyx.webrtc.sdk.socket.TxSocket
import com.telnyx.webrtc.sdk.verto.receive.*
import com.telnyx.webrtc.sdk.verto.send.*
import kotlinx.coroutines.flow.MutableStateFlow
import kotlinx.coroutines.flow.StateFlow
import timber.log.Timber
import java.util.*

/**
 * Data class to represent custom headers
 * @param name the name of the custom header
 * @param value the value of the custom header
 */
data class CustomHeaders(val name: String, val value: String)

/**
 * Class that represents a Call and handles all call related actions, including answering and ending a call.
 *
 * @param context the current application Context
 * @param client the [TelnyxClient] instance in use.
 * @param socket the [TxSocket] instance in use
 * @param sessionId the session ID of the user session
 * @param audioManager the [AudioManager] instance in use, used to change audio related settings.
 */
data class Call(
    val context: Context,
    val client: TelnyxClient,
    var socket: TxSocket,
    val sessionId: String,
    val audioManager: AudioManager,
    val providedTurn: String = Config.DEFAULT_TURN,
    val providedStun: String = Config.DEFAULT_STUN,
    internal val mutableCallStateFlow: MutableStateFlow<CallState> = MutableStateFlow(CallState.DONE),
) {

    companion object {
        const val ICE_CANDIDATE_DELAY: Long = 400L
        const val ICE_CANDIDATE_PERIOD: Long = 400L
    }

    internal var peerConnection: Peer? = null


    internal var earlySDP = false

    var inviteResponse: InviteResponse? = null
    var answerResponse: AnswerResponse? = null
    lateinit var callId: UUID

    internal var telnyxSessionId: UUID? = null
    internal var telnyxLegId: UUID? = null

    val callStateFlow: StateFlow<CallState> = mutableCallStateFlow

    private val callStateLiveData = callStateFlow.asLiveData()

    // Ongoing call options
    // Mute toggle live data
    private val muteLiveData = MutableLiveData(false)

    // Hold toggle live data
    private val holdLiveData = MutableLiveData(false)

    // Loud speaker toggle live data
    private val loudSpeakerLiveData = MutableLiveData(false)

    init {
        updateCallState(CallState.CONNECTING)

        // Ensure that loudSpeakerLiveData is correct based on possible options provided from client.
        loudSpeakerLiveData.postValue(audioManager.isSpeakerphoneOn)
    }

    internal fun updateCallState(value: CallState) {
        mutableCallStateFlow.value = value
    }

<<<<<<< HEAD
=======
    internal fun setCallState(value: CallState) {
        mutableCallStateFlow.value = value
    }

>>>>>>> da303e2e
    /**
     * Initiates a new call invitation
     * @param callerName, the name to appear on the invitation
     * @param callerNumber, the number to appear on the invitation
     * @param destinationNumber, the number or SIP name that will receive the invitation
     * @param clientState, the provided client state.
     * @see [Call]
     */
    fun newInvite(
        callerName: String,
        callerNumber: String,
        destinationNumber: String,
        clientState: String,
        customHeaders: Map<String, String>? = null
    ) {
        client.newInvite(
            callerName,
            callerNumber,
            destinationNumber,
            clientState,
            customHeaders
        )
    }

    fun Map<String, String>.toCustomHeaders(): ArrayList<CustomHeaders> {
        val customHeaders = arrayListOf<CustomHeaders>()
        this.forEach {
            customHeaders.add(CustomHeaders(it.key, it.value))
        }
        return customHeaders
    }

    /**
     * Accepts an incoming call
     * Local user response with both local and remote SDPs
     * @param callId, the callId provided with the invitation
     * @param destinationNumber, the number or SIP name that will receive the invitation
     * @see [Call]
     */
    fun acceptCall(
        callId: UUID,
        destinationNumber: String,
        customHeaders: Map<String, String>? = null
    ) {
        client.acceptCall(callId, destinationNumber, customHeaders)

    }

    /**
     * Accepts an attach invitation
     * Functions the same as the acceptCall but changes the attach param to true
     * @param callId, the callId provided with the invitation
     * @param destinationNumber, the number or SIP name that will receive the invitation
     * @see [Call]
     */
    internal fun acceptReattachCall(callId: UUID, destinationNumber: String) {
        val uuid: String = UUID.randomUUID().toString()
        val sessionDescriptionString =
            peerConnection?.getLocalDescription()?.description
        if (sessionDescriptionString == null) {
            mutableCallStateFlow.value = CallState.ERROR
        } else {
            val answerBodyMessage = SendingMessageBody(
                uuid, SocketMethod.ATTACH.methodName,
                CallParams(
                    sessid = sessionId,
                    sdp = sessionDescriptionString,
                    dialogParams = CallDialogParams(
                        attach = true,
                        callId = callId,
                        destinationNumber = destinationNumber
                    )
                )
            )
            socket.send(answerBodyMessage)
            mutableCallStateFlow.value = CallState.ACTIVE
        }
    }

    /**
     * Ends an ongoing call with a provided callID, the unique UUID belonging to each call
     * @param callId, the callId provided with the invitation
     * @see [Call]
     */
    fun endCall(callId: UUID) {
        client.endCall(callId)
    }

    /**
     * Either mutes or unmutes the [AudioManager] based on the current [muteLiveData] value
     * @see [AudioManager]
     */
    fun onMuteUnmutePressed() {
        if (!muteLiveData.value!!) {
            muteLiveData.postValue(true)
            audioManager.isMicrophoneMute = true
        } else {
            muteLiveData.postValue(false)
            audioManager.isMicrophoneMute = false
        }
    }

    /**
     * Either enables or disables the [AudioManager] loudspeaker mode based on the current [loudSpeakerLiveData] value
     * @see [AudioManager]
     */
    fun onLoudSpeakerPressed() {
        if (!audioManager.isSpeakerphoneOn) {
            loudSpeakerLiveData.postValue(true)
            audioManager.isSpeakerphoneOn = true
        } else {
            loudSpeakerLiveData.postValue(false)
            audioManager.isSpeakerphoneOn = false
        }
        Timber.e("audioManager.isSpeakerphoneOn ${audioManager.isSpeakerphoneOn}")
    }

    fun getLoudSpeakerStatus(): Boolean {
        return loudSpeakerLiveData.value!!
    }


    /**
     * Either places a call on hold, or unholds a call based on the current [holdLiveData] value
     * @param callId, the unique UUID of the call you want to place or remove from hold with the [sendHoldModifier] method
     * @see [sendHoldModifier]
     */
    fun onHoldUnholdPressed(callId: UUID) {
        if (!holdLiveData.value!!) {
            holdLiveData.postValue(true)
            mutableCallStateFlow.value  = CallState.HELD
            sendHoldModifier(callId, "hold")
        } else {
            holdLiveData.postValue(false)
            mutableCallStateFlow.value  = CallState.ACTIVE
            sendHoldModifier(callId, "unhold")
        }
    }

    /**
     * Sends the hold modifier message to Telnyx, placing the specified call on hold or removing it from hold based on a provided holdAction value
     * @param callId, unique UUID of the call to modify
     * @param holdAction, the modification action to perform
     */
    private fun sendHoldModifier(callId: UUID, holdAction: String) {
        val uuid: String = UUID.randomUUID().toString()
        val modifyMessageBody = SendingMessageBody(
            id = uuid,
            method = SocketMethod.MODIFY.methodName,
            params = ModifyParams(
                sessid = sessionId,
                action = holdAction,
                dialogParams = CallDialogParams(
                    callId = callId,
                )
            )
        )
        socket.send(modifyMessageBody)
    }

    /**
     * Sends Dual-Tone Multi-Frequency tones down the current peer connection.
     * @param callId unique UUID of the call to send the DTMF INFO message to
     * @param tone This parameter is treated as a series of characters. The characters 0
     *              through 9, A through D, #, and * generate the associated DTMF tones. Unrecognized characters are ignored.
     */

    fun dtmf(callId: UUID, tone: String) {
        val uuid: String = UUID.randomUUID().toString()
        val infoMessageBody = SendingMessageBody(
            id = uuid,
            method = SocketMethod.INFO.methodName,
            params = InfoParams(
                sessid = sessionId,
                dtmf = tone,
                dialogParams = CallDialogParams(
                    callId = callId,
                )
            )
        )
        socket.send(infoMessageBody)
    }

    /**
     * Returns call state live data
     * @see [CallState]
     * @return [LiveData]
     */
    @Deprecated("Use `getCallState` instead", ReplaceWith("callStateFlow"))
    fun getCallState(): LiveData<CallState> = callStateLiveData

    /**
     * Returns mute state live data
     * @return [LiveData]
     */
    fun getIsMuteStatus(): LiveData<Boolean> = muteLiveData

    /**
     * Returns hold state live data
     * @return [LiveData]
     */
    fun getIsOnHoldStatus(): LiveData<Boolean> = holdLiveData

    /**
     * Returns loudspeaker state live data
     * @return [LiveData]
     */
    fun getIsOnLoudSpeakerStatus(): LiveData<Boolean> = loudSpeakerLiveData

    /**
     * Returns the TelnyxSessionId set as a response
     * from an invite or ringing socket call
     * @return [UUID]
     */
    fun getTelnyxSessionId(): UUID? {
        return telnyxSessionId
    }

    /**
     * Returns the TelnyxSessionId set as a response
     * from an invite or ringing socket call
     * @return [UUID]
     */
    fun getTelnyxLegId(): UUID? {
        return telnyxLegId
    }

    /**
     * Resets all call options, primarily hold, mute and loudspeaker state, as well as the earlySDP boolean value.
     * @return [LiveData]
     */
    internal fun resetCallOptions() {
        holdLiveData.postValue(false)
        muteLiveData.postValue(false)
        loudSpeakerLiveData.postValue(false)
        earlySDP = false
    }


    fun JsonArray.toCustomHeaders(): ArrayList<CustomHeaders> {
        val customHeaders = arrayListOf<CustomHeaders>()
        return try {
            this.forEach {
                customHeaders.add(Gson().fromJson(it, CustomHeaders::class.java))
            }
            Timber.d("customHeaders: $customHeaders")
            customHeaders
        } catch (e: JsonSyntaxException) {
            Timber.e(e)
            customHeaders
        }

    }


    fun setCallRecovering() {
        mutableCallStateFlow.value  = CallState.RECONNECTING
    }


}<|MERGE_RESOLUTION|>--- conflicted
+++ resolved
@@ -92,13 +92,10 @@
         mutableCallStateFlow.value = value
     }
 
-<<<<<<< HEAD
-=======
     internal fun setCallState(value: CallState) {
         mutableCallStateFlow.value = value
     }
 
->>>>>>> da303e2e
     /**
      * Initiates a new call invitation
      * @param callerName, the name to appear on the invitation
