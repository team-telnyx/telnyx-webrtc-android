--- conflicted
+++ resolved
@@ -2041,15 +2041,13 @@
             )
         )
         emitSocketResponse(SocketResponse.established())
-<<<<<<< HEAD
         
         // Emit initial connection metrics with CALCULATING state
         val initialMetrics = SocketConnectionMetrics(quality = SocketConnectionQuality.CALCULATING)
         _socketConnectionMetricsFlow.tryEmit(initialMetrics)
         currentSocketConnectionMetrics = initialMetrics
-=======
+
         emitConnectionStatus(ConnectionStatus.CONNECTED)
->>>>>>> 4c158354
     }
 
     override fun onErrorReceived(jsonObject: JsonObject, errorCode: Int?) {
