/*
 * Copyright © 2021 Telnyx LLC. All rights reserved.
 */

package com.telnyx.webrtc.sdk

import android.content.Context
import android.media.AudioManager
import com.telnyx.webrtc.sdk.utilities.CodecUtils
import android.media.MediaPlayer
import android.net.ConnectivityManager
import android.net.Uri
import android.os.Handler
import android.os.Looper
import android.os.PowerManager
import androidx.appcompat.app.AppCompatActivity
import androidx.lifecycle.*
import com.google.gson.Gson
import com.google.gson.JsonObject
import com.telnyx.webrtc.sdk.TelnyxClient.RingtoneType.RAW
import com.telnyx.webrtc.sdk.TelnyxClient.RingtoneType.URI
import com.telnyx.webrtc.sdk.TelnyxClient.SpeakerMode.EARPIECE
import com.telnyx.webrtc.sdk.TelnyxClient.SpeakerMode.SPEAKER
import com.telnyx.webrtc.sdk.TelnyxClient.SpeakerMode.UNASSIGNED
import com.telnyx.webrtc.sdk.model.*
import com.telnyx.webrtc.sdk.peer.Peer
import com.telnyx.webrtc.sdk.socket.TxSocket
import com.telnyx.webrtc.sdk.socket.TxSocketListener
import com.telnyx.webrtc.sdk.stats.WebRTCReporter
import com.telnyx.webrtc.sdk.telnyx_rtc.BuildConfig
import com.telnyx.webrtc.sdk.utilities.CandidateUtils
import com.telnyx.webrtc.sdk.utilities.ConnectivityHelper
import com.telnyx.webrtc.sdk.utilities.Logger
import com.telnyx.webrtc.sdk.utilities.TxLogger
import com.telnyx.webrtc.sdk.verto.receive.*
import com.telnyx.webrtc.sdk.verto.send.*
import kotlinx.coroutines.*
import kotlinx.coroutines.flow.MutableSharedFlow
import kotlinx.coroutines.flow.SharedFlow
import kotlinx.coroutines.flow.asSharedFlow
import com.telnyx.webrtc.lib.IceCandidate
import com.telnyx.webrtc.lib.MediaStreamTrack
import com.telnyx.webrtc.lib.SessionDescription
import com.telnyx.webrtc.sdk.utilities.SdpUtils
import java.util.*
import java.util.concurrent.ConcurrentHashMap
import kotlin.concurrent.timerTask

/**
 * The TelnyxClient class that can be used to control the SDK. Create / Answer calls, change audio device, etc.
 *
 * @param context the Context that the application is using
 */
class TelnyxClient(
    var context: Context,
) : TxSocketListener {

    internal var webRTCReportersMap: ConcurrentHashMap<UUID, WebRTCReporter> =
        ConcurrentHashMap<UUID, WebRTCReporter>()

    /**
     * Enum class that defines the type of ringtone resource.
     *
     * @property RAW The ringtone is a raw resource in the app
     * @property URI The ringtone is referenced by a URI
     */
    enum class RingtoneType {
        RAW,
        URI
    }

    /*
    * Add Later: Support current audio device i.e speaker or earpiece or bluetooth for incoming calls
    * */
    /**
     * Enum class that defines the current audio output mode.
     *
     * @property SPEAKER Audio output through the device's loudspeaker
     * @property EARPIECE Audio output through the device's earpiece
     * @property UNASSIGNED No specific audio output mode assigned
     */
    enum class SpeakerMode {
        SPEAKER,
        EARPIECE,
        UNASSIGNED
    }


    /**
     * Companion object containing constant values used throughout the client.
     */
    companion object {
        /** Number of times to retry registration */
        const val RETRY_REGISTER_TIME = 3

        /** Number of times to retry connection */
        const val RETRY_CONNECT_TIME = 3

        /** Delay in milliseconds before gateway response timeout */
        const val GATEWAY_RESPONSE_DELAY: Long = 3000

        /** Delay in milliseconds before attempting to reconnect */
        const val RECONNECT_DELAY: Long = 1000

        /** Timeout in milliseconds for reconnection attempts (60 seconds) */
        const val RECONNECT_TIMEOUT: Long = 60000

        /** Timeout dividend*/
        const val TIMEOUT_DIVISOR: Long = 1000

        /** SDK version*/
        const val SDK_VERSION = BuildConfig.SDK_VERSION
    }

    private var credentialSessionConfig: CredentialConfig? = null
    private var tokenSessionConfig: TokenConfig? = null
    private var useTrickleIce: Boolean = false
    private var reconnecting = false

    // Reconnection timeout timer
    private var reconnectTimeOutJob: Job? = null

    // Gateway registration variables
    private var autoReconnectLogin: Boolean = true
    private var gatewayResponseTimer: Timer? = null
    private var waitingForReg = true
    private var registrationRetryCounter = 0
    private var connectRetryCounter = 0
    private var gatewayState = "idle"
    private var speakerState: SpeakerMode = UNASSIGNED

    internal var socket: TxSocket
    private var providedHostAddress: String? = null
    private var providedPort: Int? = null
    internal var providedTurn: String? = null
    internal var providedStun: String? = null
    private var voiceSDKID: String? = null

    private var isSocketDebug = false

    // MediaPlayer for ringtone / ringbacktone
    private var mediaPlayer: MediaPlayer? = null

    var sessid: String // sessid used to recover calls when reconnecting

    // SharedFlow for socket responses (replaces LiveData)
    private val _socketResponseFlow = MutableSharedFlow<SocketResponse<ReceivedMessageBody>>(
        replay = 1,
        extraBufferCapacity = 64
    )

    /**
     * Returns the socket response in the form of SharedFlow (recommended)
     * The format of each message is provided in SocketResponse and ReceivedMessageBody
     * @see [SocketResponse]
     * @see [ReceivedMessageBody]
     */
    val socketResponseFlow: SharedFlow<SocketResponse<ReceivedMessageBody>> =
        _socketResponseFlow.asSharedFlow()

    // Deprecated LiveData - kept for backward compatibility
    @Deprecated("Use socketResponseFlow instead. LiveData is deprecated in favor of Kotlin Flows.")
    var socketResponseLiveData: MutableLiveData<SocketResponse<ReceivedMessageBody>>

    // SharedFlow for ws messages responses (replaces LiveData)
    private val _wsMessagesResponseFlow = MutableSharedFlow<JsonObject>(
        replay = 1,
        extraBufferCapacity = 64
    )

    /**
     * Returns the ws messages response in the form of SharedFlow (recommended)
     * The format of each message is provided in JsonObject
     */
    val wsMessagesResponseFlow: SharedFlow<JsonObject> = _wsMessagesResponseFlow.asSharedFlow()

    // SharedFlow for connection status
    private val _connectionStatusFlow = MutableSharedFlow<ConnectionStatus>(
        replay = 1,
        extraBufferCapacity = 64
    )

    /**
     * Returns the connection status in the form of SharedFlow
     * Exposes the current connection state of the Telnyx client
     * @see [ConnectionStatus]
     */
    val connectionStatusFlow: SharedFlow<ConnectionStatus> = _connectionStatusFlow.asSharedFlow()

    /**
     * Helper function to emit connection status updates
     */
    private fun emitConnectionStatus(status: ConnectionStatus) {
        _connectionStatusFlow.tryEmit(status)
    }

    /**
     * Helper function to emit socket response to both SharedFlow and deprecated LiveData
     */
    fun emitWsMessage(message: JsonObject) {
        _wsMessagesResponseFlow.tryEmit(message)
        wsMessagesResponseLiveData.postValue(message)
    }

    // Deprecated LiveData - kept for backward compatibility
    @Deprecated("Use wsMessagesResponseFlow instead. LiveData is deprecated in favor of Kotlin Flows.")
    val wsMessagesResponseLiveData = MutableLiveData<JsonObject>()

    private val audioManager =
        context.getSystemService(AppCompatActivity.AUDIO_SERVICE) as? AudioManager

    /**
     * Helper function to emit socket response to both SharedFlow and deprecated LiveData
     * for backward compatibility during the migration period.
     */
    private fun emitSocketResponse(response: SocketResponse<ReceivedMessageBody>) {
        // Emit to SharedFlow (new approach)
        _socketResponseFlow.tryEmit(response)

        // Emit to LiveData (deprecated, for backward compatibility)
        socketResponseLiveData.postValue(response)
    }

    // Keeps track of all the created calls by theirs UUIDs
    internal val calls: MutableMap<UUID, Call> = mutableMapOf()

    // Keeps track of pending ICE candidates that arrive before remote description is set
    private val pendingIceCandidates: MutableMap<UUID, MutableList<PendingIceCandidate>> =
        mutableMapOf()

    // Transcript management for AI conversations
    private val _transcript = mutableListOf<TranscriptItem>()
    private val assistantResponseBuffers = mutableMapOf<String, StringBuilder>()

    // Current widget settings from AI conversation
    private var _currentWidgetSettings: WidgetSettings? = null

    // SharedFlow for transcript updates
    private val _transcriptUpdateFlow = MutableSharedFlow<List<TranscriptItem>>(
        replay = 1,
        extraBufferCapacity = 64
    )

    /**
     * Returns the transcript updates in the form of SharedFlow
     * Contains a list of TranscriptItem objects representing the conversation
     */
    val transcriptUpdateFlow: SharedFlow<List<TranscriptItem>> =
        _transcriptUpdateFlow.asSharedFlow()
    
    // SharedFlow for connection metrics updates
    private val _socketConnectionMetricsFlow = MutableSharedFlow<SocketConnectionMetrics>(
        replay = 1,
        extraBufferCapacity = 64
    )
    
    /**
     * Returns the connection metrics updates in the form of SharedFlow (recommended)
     * Contains connection quality information including latency, jitter, and overall quality score
     * Note: This flow emits updates whenever new connection metrics are calculated, the first calculation will only occur after the first ping-pong round trip - 30 seconds after connection
     * @see [SocketConnectionMetrics]
     * @see [SocketConnectionQuality]
     */
    val socketConnectionMetricsFlow: SharedFlow<SocketConnectionMetrics> = _socketConnectionMetricsFlow.asSharedFlow()
    
    // Store the latest connection metrics
    private var currentSocketConnectionMetrics: SocketConnectionMetrics? = null

    /**
     * Returns the current transcript as an immutable list
     */
    val transcript: List<TranscriptItem>
        get() = _transcript.toList()

    /**
     * Returns the current widget settings from AI conversation
     */
    val currentWidgetSettings: WidgetSettings?
        get() = _currentWidgetSettings

    @Deprecated("telnyxclient.call is deprecated. Use telnyxclient.[option] instead. e.g telnyxclient.newInvite()")
    val call: Call? by lazy {
        if (calls.isNotEmpty()) {
            val allCalls = calls.values
            val activeCall = allCalls.firstOrNull { it.callStateFlow.value == CallState.ACTIVE }
            activeCall ?: allCalls.first() // return the first
        } else {
            buildCall()
        }
    }


    private var isCallPendingFromPush: Boolean = false
    private var pushMetaData: PushMetaData? = null

    /**
     * Processes an incoming call notification from a push message.
     *
     * @param metaData The push notification metadata containing call information
     */
    private fun processCallFromPush(metaData: PushMetaData) {
        Logger.d("processCallFromPush PushMetaData", metaData.toJson())
        isCallPendingFromPush = true
        this.pushMetaData = metaData
    }

    /**
     * Build a call containing all required parameters.
     * Will return null if there has been no session established (No successful connection and login)
     * @return [Call]
     */
    private fun buildCall(): Call? {
        if (!BuildConfig.IS_TESTING.get()) {
            sessid.let {
                return Call(
                    context,
                    this,
                    socket,
                    sessid,
                    audioManager!!,
                    providedTurn!!,
                    providedStun!!,
                )
            }
        } else {
            // We are testing, and will instead return a mocked call.
            return null
        }
    }

    /**
     * Flag to indicate whether to prefetch ICE candidates
     */
    var prefetchIceCandidates: Boolean = false
        private set

    /**
     * Set the flag to indicate whether to prefetch ICE candidates
     * @param value The new value for prefetchIceCandidates
     */
    fun setPrefetchIceCandidates(value: Boolean) {
        prefetchIceCandidates = value
    }

    /**
     * Accepts an incoming call invitation.
     *
     * @param callId The unique identifier of the incoming call
     * @param destinationNumber The phone number or SIP address that received the call
     * @param customHeaders Optional custom SIP headers to include in the response
     * @param debug When true, enables real-time call quality metrics
     * @param preferredCodecs Optional list of preferred audio codecs for the call
     * @param useTrickleIce When true, enables trickle ICE for faster call setup
     * @return The [Call] instance representing the accepted call
     */
    fun acceptCall(
        callId: UUID,
        destinationNumber: String,
        customHeaders: Map<String, String>? = null,
<<<<<<< HEAD
        debug: Boolean = false,
        preferredCodecs: List<AudioCodec>? = null,
        useTrickleIce: Boolean = false
=======
        debug: Boolean = false
>>>>>>> 2edf3a5a
    ): Call {
        val callDebug = debug
        val socketPortalDebug = isSocketDebug

        // Set trickle ICE for this call
        this.useTrickleIce = useTrickleIce

        val acceptCall =
            calls[callId] ?: throw IllegalStateException("Call not found for ID: $callId")

        // Use apply block to get the correct context for Call members/extensions
        acceptCall.apply {
            val originalOfferSdp = inviteResponse?.sdp
            if (originalOfferSdp == null) {
                Logger.e(message = "Cannot accept call $callId, original offer SDP is missing.")
                updateCallState(CallState.ERROR)
                return@apply
            }

            // Actions to perform immediately
            client.stopMediaPlayer()
            setSpeakerMode(speakerState)
            client.callOngoing()

<<<<<<< HEAD
            // Helper function to send answer immediately for trickle ICE
            fun sendAnswerImmediately() {
                val generatedAnswerSdp = peerConnection?.getLocalDescription()?.description
                if (generatedAnswerSdp == null) {
                    updateCallState(CallState.ERROR)
                    Logger.e(message = "Failed to generate local description (Answer SDP) for call $callId")
                } else {
                    // Use the SdpUtils to modify the SDP
                    var finalAnswerSdp = SdpUtils.modifyAnswerSdpToIncludeOfferCodecs(
                        originalOfferSdp,
                        generatedAnswerSdp
                    )

                    // Add trickle ICE capability to SDP
                    finalAnswerSdp = SdpUtils.addTrickleIceCapability(finalAnswerSdp)

                    Logger.d(
                        tag = "AcceptCall",
                        message = "Sending answer immediately with trickle ICE for call $callId"
                    )

                    val uuid: String = UUID.randomUUID().toString()
                    val answerBodyMessage = SendingMessageBody(
                        uuid, SocketMethod.ANSWER.methodName,
                        CallParams(
                            sessid = sessionId,
                            sdp = finalAnswerSdp,
                            dialogParams = CallDialogParams(
                                callId = callId,
                                destinationNumber = destinationNumber,
                                customHeaders = customHeaders?.toCustomHeaders() ?: arrayListOf(),
                                preferredCodecs = preferredCodecs
                            ),
                            trickle = true
                        )
                    )
                    socket.send(answerBodyMessage)

                    // Flush queued ICE candidates after sending ANSWER (for trickle ICE)
                    peerConnection?.flushQueuedCandidatesAfterAnswer()

                    updateCallState(CallState.ACTIVE)

                    // Start stats collection if debug is enabled
                    if (callDebug || socketPortalDebug) {
                        if (getWebRTCReporter(callId) == null) {
                            val webRTCReporter = WebRTCReporter(
                                socket,
                                callId,
                                getTelnyxLegId()?.toString(),
                                peerConnection!!,
                                callDebug,
                                socketPortalDebug
                            )
                            webRTCReporter.onCallQualityChange = { metrics ->
                                onCallQualityChange?.invoke(metrics)
                            }
                            webRTCReporter.startStats()
                            addWebRTCReporter(callId, webRTCReporter)
                        }
                    }

=======
            // Create the answer SDP
            peerConnection?.answer(AppSdpObserver())


            CoroutineScope(Dispatchers.IO).launch {
                try {
                    Logger.d(tag = "AcceptCall", message = "Waiting for first ICE candidate...")
                    peerConnection?.firstCandidateDeferred?.await() // Wait for first candidate
>>>>>>> 2edf3a5a
                    Logger.d(
                        tag = "AcceptCall",
                        message = "Answer sent successfully with trickle ICE for call $callId"
                    )
                }
            }

            CoroutineScope(Dispatchers.IO).launch {
                try {
                    if (useTrickleIce) {
                        // For trickle ICE, send ANSWER immediately without waiting for candidates
                        Logger.d(
                            tag = "AcceptCall",
                            message = "Trickle ICE enabled. Sending answer immediately for call $callId"
                        )

                        sendAnswerImmediately()
                    } else {
                        // For traditional ICE, wait for candidates
                        Logger.d(tag = "AcceptCall", message = "Waiting for first ICE candidate...")
                        peerConnection?.firstCandidateDeferred?.await() // Wait for first candidate
                        Logger.d(
                            tag = "AcceptCall",
                            message = "First ICE candidate received. Setting up negotiation complete callback."
                        )

                        // Now set the callback for when ICE negotiation stabilizes (timer expires)
                        peerConnection?.setOnNegotiationComplete { // This also starts the negotiation timer
                            Logger.d(
                                tag = "AcceptCall",
                                message = "ICE negotiation complete. Proceeding to send answer."
                            )
                            val generatedAnswerSdp =
                                peerConnection?.getLocalDescription()?.description
                            if (generatedAnswerSdp == null) {
                                updateCallState(CallState.ERROR)
                                Logger.e(message = "Failed to generate local description (Answer SDP) after negotiation for call $callId")
                            } else {
                                // Use the SdpUtils to modify the SDP
                                var finalAnswerSdp = SdpUtils.modifyAnswerSdpToIncludeOfferCodecs(
                                    originalOfferSdp,
                                    generatedAnswerSdp
                                )

<<<<<<< HEAD
                                // Add trickle ICE capability to SDP if trickle ICE is enabled
                                if (useTrickleIce) {
                                    finalAnswerSdp =
                                        SdpUtils.addTrickleIceCapability(finalAnswerSdp)
                                }

                                Logger.d(
                                    tag = "SDP_Modify",
                                    message = "[Original Answer SDP After Wait]:\n$generatedAnswerSdp"
=======
                            val uuid: String = UUID.randomUUID().toString()
                            val answerBodyMessage = SendingMessageBody(
                                uuid, SocketMethod.ANSWER.methodName,
                                CallParams(
                                    sessid = sessionId,
                                    sdp = finalAnswerSdp,
                                    dialogParams = CallDialogParams(
                                        callId = callId,
                                        destinationNumber = destinationNumber,
                                        customHeaders = customHeaders?.toCustomHeaders()
                                            ?: arrayListOf()
                                    )
>>>>>>> 2edf3a5a
                                )
                                Logger.d(
                                    tag = "SDP_Modify",
                                    message = "[Final Answer SDP After Wait]:\n$finalAnswerSdp"
                                )

                                val uuid: String = UUID.randomUUID().toString()
                                val answerBodyMessage = SendingMessageBody(
                                    uuid, SocketMethod.ANSWER.methodName,
                                    CallParams(
                                        sessid = sessionId,
                                        sdp = finalAnswerSdp,
                                        dialogParams = CallDialogParams(
                                            callId = callId,
                                            destinationNumber = destinationNumber,
                                            customHeaders = customHeaders?.toCustomHeaders()
                                                ?: arrayListOf(),
                                            preferredCodecs = preferredCodecs
                                        ),
                                        trickle = if (useTrickleIce) true else null
                                    )
                                )
                                socket.send(answerBodyMessage)
                                updateCallState(CallState.ACTIVE)

                                // Start stats collection if debug is enabled
                                if (callDebug || socketPortalDebug) {
                                    if (getWebRTCReporter(callId) == null) {
                                        val webRTCReporter = WebRTCReporter(
                                            socket,
                                            callId,
                                            getTelnyxLegId()?.toString(),
                                            peerConnection!!,
                                            callDebug,
                                            socketPortalDebug
                                        )
                                        webRTCReporter.onCallQualityChange = { metrics ->
                                            onCallQualityChange?.invoke(metrics)
                                        }
                                        webRTCReporter.startStats()
                                        addWebRTCReporter(callId, webRTCReporter)
                                    }
                                }

                                Logger.d(
                                    tag = "AcceptCall",
                                    message = "Answer sent successfully for call $callId"
                                )
                            }
                        }
                    }
                } catch (e: Exception) {
                    Logger.e(
                        tag = "AcceptCall",
                        message = "Error during async accept process for call $callId: ${e.message}"
                    )
                    updateCallState(CallState.ERROR)
                }
            }
        }

        this.addToCalls(acceptCall) // Keep this outside apply if needed, or it's implicitly done
        // Return the call object immediately (non-blocking)
        return acceptCall
    }


    /**
     * Creates a new outgoing call invitation.
     *
     * @param callerName The name of the caller to display
     * @param callerNumber The phone number of the caller
     * @param destinationNumber The phone number or SIP address to call
     * @param clientState Additional state information to pass with the call
     * @param customHeaders Optional custom SIP headers to include with the call
     * @param debug When true, enables real-time call quality metrics
     * @param preferredCodecs Optional list of preferred audio codecs for the call
     * @param useTrickleIce When true, enables trickle ICE for faster call setup
     * @return A new [Call] instance representing the outgoing call
     */
    fun newInvite(
        callerName: String,
        callerNumber: String,
        destinationNumber: String,
        clientState: String,
        customHeaders: Map<String, String>? = null,
        debug: Boolean = false,
        preferredCodecs: List<AudioCodec>? = null,
        useTrickleIce: Boolean = false
    ): Call {
        val callDebug = debug
        val socketPortalDebug = isSocketDebug
        val inviteCallId: UUID = UUID.randomUUID()

        // Set trickle ICE for this call
        this.useTrickleIce = useTrickleIce

        val inviteCall = Call(
            context = context,
            client = this,
            socket = socket,
            sessionId = sessid,
            audioManager = audioManager!!,
            providedTurn = providedTurn!!,
            providedStun = providedStun!!
        ).apply {
            callId = inviteCallId
            updateCallState(CallState.RINGING)

            peerConnection = Peer(
                context,
                client,
                providedTurn,
                providedStun,
                inviteCallId,
                prefetchIceCandidates,
                getForceRelayCandidate(),
                isAnswering = false
            ) { candidate ->
                addIceCandidateInternal(candidate)
            }.also {

                // Create reporter if per-call debug is enabled or config debug is enabled
                if (callDebug || socketPortalDebug) {
                    val webRTCReporter =
                        WebRTCReporter(
                            socket,
                            callId,
                            this.getTelnyxLegId()?.toString(),
                            it,
                            callDebug,
                            socketPortalDebug
                        )
                    if (callDebug) {
                        webRTCReporter.onCallQualityChange = { metrics ->
                            onCallQualityChange?.invoke(metrics)
                        }
                    }
                    webRTCReporter.startStats()
                    addWebRTCReporter(callId, webRTCReporter)
                }
            }

            peerConnection?.startLocalAudioCapture()

            // Apply codec preferences before creating the offer
            peerConnection?.applyAudioCodecPreferences(preferredCodecs)

            startOutgoingCallInternal(
                callerName = callerName,
                callerNumber = callerNumber,
                destinationNumber = destinationNumber,
                clientState = clientState,
                customHeaders = customHeaders,
                preferredCodecs = preferredCodecs
            )

            client.callOngoing()
            client.playRingBackTone()
        }
        this.addToCalls(inviteCall)
        return inviteCall
    }


    /**
     * Ends an ongoing call with a provided callID, the unique UUID belonging to each call
     * @param callId, the callId provided with the invitation
     * @see [Call]
     */
    fun endCall(callId: UUID) {
        val endCall = calls[callId]
        endCall?.apply {
            val uuid: String = UUID.randomUUID().toString()
            // Determine cause code and name based on call state
            val (causeCode, causeName) = when (callStateFlow.value) {
                // When Active or Connecting, use NORMAL_CLEARING
                CallState.ACTIVE -> CauseCode.NORMAL_CLEARING.code to CauseCode.NORMAL_CLEARING.name
                // When Ringing (ie. Rejecting an incoming call), use USER_BUSY
                CallState.RINGING, CallState.CONNECTING -> CauseCode.USER_BUSY.code to CauseCode.USER_BUSY.name
                // Default to NORMAL_CLEARING for other states
                else -> CauseCode.NORMAL_CLEARING.code to CauseCode.NORMAL_CLEARING.name
            }
            val terminationReason = CallTerminationReason(cause = causeName, causeCode = causeCode)

            Logger.d(
                tag = "EndCall",
                message = "Ending call with ID: $callId, current state: ${callStateFlow.value}, cause: $causeName ($causeCode)"
            )

            val byeMessageBody = SendingMessageBody(
                uuid, SocketMethod.BYE.methodName,
                ByeParams(
                    sessionId,
                    causeCode,
                    causeName,
                    ByeDialogParams(
                        callId
                    )
                )
            )

            val byeResponseForUi = ByeResponse(
                callId = callId,
                cause = causeName,
                causeCode = causeCode
                // sipCode and sipReason are null here
            )
            // send bye message to the UI
            client.emitSocketResponse(
                SocketResponse.messageReceived(
                    ReceivedMessageBody(
                        SocketMethod.BYE.methodName,
                        byeResponseForUi
                    )
                )
            )
            updateCallState(CallState.DONE(terminationReason))

            // Stop reporter before releasing the peer connection
            removeWebRTCReporter(callId)?.stopStats()

            client.removeFromCalls(callId)
            client.callNotOngoing()
            socket.send(byeMessageBody)
            resetCallOptions()
            client.stopMediaPlayer()
            peerConnection?.release()
            peerConnection = null
            answerResponse = null
            inviteResponse = null
            _transcript.clear()
            _transcriptUpdateFlow.tryEmit(emptyList())
        }
    }

    /**
     * Add specified call to the calls MutableMap
     * @param call, and instance of [Call]
     */
    internal fun addToCalls(call: Call) {
        calls[call.callId] = call
    }

    /**
     * Remove specified call from the calls MutableMap
     * @param callId, the UUID used to identify a specific
     */
    internal fun removeFromCalls(callId: UUID) {
        calls.remove(callId)

        // Clean up any pending ICE candidates for this call
        synchronized(pendingIceCandidates) {
            val removedCandidates = pendingIceCandidates.remove(callId)
            removedCandidates?.let {
                Logger.d(
                    tag = "removeFromCalls",
                    message = "Cleaned up ${it.size} pending ICE candidates for ended call $callId"
                )
            }
        }
    }

    private var socketReconnection: TxSocket? = null

    internal var isNetworkCallbackRegistered = false
    private val networkCallback = object : ConnectivityHelper.NetworkCallback() {
        override fun onNetworkAvailable() {
            Logger.d(
                message = Logger.formatMessage(
                    "[%s] :: There is a network available",
                    this@TelnyxClient.javaClass.simpleName
                )
            )
            // User has been logged in
            resetGatewayCounters()
            if (reconnecting && credentialSessionConfig != null || tokenSessionConfig != null) {
                runBlocking { reconnectToSocket() }
            }
        }

        override fun onNetworkUnavailable() {
            Logger.d(
                message = Logger.formatMessage(
                    "[%s] :: There is no network available",
                    this@TelnyxClient.javaClass.simpleName
                )
            )
            reconnecting = true

            Handler(Looper.getMainLooper()).postDelayed({
                if (!ConnectivityHelper.isNetworkEnabled(context)) {
                    getActiveCalls().forEach { (_, call) ->
                        call.updateCallState(CallState.DROPPED(CallNetworkChangeReason.NETWORK_LOST))
                    }

                    emitSocketResponse(
                        SocketResponse.error(
                            "No Network Connection",
                            null
                        )
                    )

                    // Start the reconnection timer to track timeout
                    startReconnectionTimer()
                } else {
                    //Network is switched here. Either from Wifi to LTE or vice-versa
                    runBlocking { reconnectToSocket() }
                }
            }, RECONNECT_DELAY)
        }
    }

    /**
     * Reconnect to the Telnyx socket using saved Telnyx Config - either Token or Credential based
     * @see [TxSocket]
     * @see [TelnyxConfig]
     */
    private suspend fun reconnectToSocket() = withContext(Dispatchers.Default) {
        // Start the reconnection timer to track timeout
        startReconnectionTimer()

        // Emit reconnecting status
        emitConnectionStatus(ConnectionStatus.RECONNECTING)

        //Disconnect active calls for reconnection
        getActiveCalls().forEach { (_, call) ->
            webRTCReportersMap.forEach { (_, webRTCReporter) ->
                webRTCReporter.pauseStats()
            }
            call.peerConnection?.disconnect()
            call.updateCallState(CallState.RECONNECTING(CallNetworkChangeReason.NETWORK_SWITCH))
        }

        //Delay for network to be properly established
        delay(RECONNECT_DELAY)

        // Create new socket connection
        socketReconnection = TxSocket(
            socket.host_address,
            socket.port
        )
        // Cancel old socket coroutines
        socket.cancel("TxSocket destroyed, initializing new socket and connecting.")
        // Destroy old socket
        socket.destroy()
        launch {
            // Socket is now the reconnectionSocket
            socket = socketReconnection!!

            if (providedHostAddress == null) {
                providedHostAddress =
                    if (pushMetaData == null) Config.TELNYX_PROD_HOST_ADDRESS
                    else
                        Config.TELNYX_PROD_HOST_ADDRESS
            }

            if (voiceSDKID != null) {
                pushMetaData = PushMetaData(
                    callerName = "",
                    callerNumber = "",
                    callId = "",
                    voiceSdkId = voiceSDKID
                )
            }

            // Connect to new socket
            socket.connect(this@TelnyxClient, providedHostAddress, providedPort, pushMetaData) {

                //We can safely assume that the socket is connected at this point
                // Login with stored configuration
                credentialSessionConfig?.let {
                    credentialLogin(it)
                } ?: tokenLogin(tokenSessionConfig!!)

                // Change an ongoing call's socket to the new socket.
                call?.let { call?.socket = socket }
            }

        }
    }

    init {
        // Generate random UUID for sessid param, convert it to string and set globally
        sessid = UUID.randomUUID().toString()

        // Initialize deprecated LiveData for backward compatibility
        socketResponseLiveData =
            MutableLiveData<SocketResponse<ReceivedMessageBody>>(SocketResponse.initialised())

        // Initialize both SharedFlow and LiveData with initial state
        emitSocketResponse(SocketResponse.initialised())

        // Initialize connection status as disconnected
        emitConnectionStatus(ConnectionStatus.DISCONNECTED)

        socket = TxSocket(
            host_address = Config.TELNYX_PROD_HOST_ADDRESS,
            port = Config.TELNYX_PORT
        )
        registerNetworkCallback()
    }

    private var rawRingtone: Any? = null
    private var rawRingbackTone: Int? = null

    /**
     * Return the saved ringtone reference
     * @returns [Int]
     */
    /**
     * Gets the currently configured ringtone resource.
     *
     * @return The ringtone resource reference, or null if none is set
     */
    fun getRawRingtone(): Any? {
        return rawRingtone
    }

    /**
     * Return the saved ringback tone reference
     * @returns [Int]
     */
    /**
     * Gets the currently configured ringback tone resource.
     *
     * @return The ringback tone resource reference, or null if none is set
     */
    fun getRawRingbackTone(): Int? {
        return rawRingbackTone
    }

    /**
     * Gets the current trickle ICE setting
     *
     * @return true if trickle ICE is enabled, false otherwise
     */
    fun getUseTrickleIce(): Boolean {
        return useTrickleIce
    }

    /**
     * Set the flag to indicate whether to use trickle ICE
     * @param enabled The new value for useTrickleIce
     */
    internal fun setUseTrickleIce(enabled: Boolean) {
        this.useTrickleIce = enabled
    }

    /**
     * Connects to the socket using this client as the listener
     * Will respond with 'No Network Connection' if there is no network available
     * @see [TxSocket]
     * @param providedServerConfig, the TxServerConfiguration used to connect to the socket
     * @param txPushMetaData, the push metadata used to connect to a call from push
     * (Get this from push notification - fcm data payload)
     * required for push calls to work
     *
     */
    @Deprecated(
        "this telnyxclient.connect is deprecated." +
                " Use telnyxclient.connect(providedServerConfig,txPushMetaData," +
                "credential or tokenLogin) instead."
    )
    fun connect(
        providedServerConfig: TxServerConfiguration = TxServerConfiguration(),
        txPushMetaData: String? = null,
    ) {

        emitSocketResponse(SocketResponse.initialised())
        waitingForReg = true
        invalidateGatewayResponseTimer()
        resetGatewayCounters()

        providedHostAddress = if (txPushMetaData != null) {
            val metadata = Gson().fromJson(txPushMetaData, PushMetaData::class.java)
            processCallFromPush(metadata)
            providedServerConfig.host
        } else {
            providedServerConfig.host
        }

        socket = TxSocket(
            host_address = providedHostAddress!!,
            port = providedServerConfig.port
        )

        providedPort = providedServerConfig.port
        providedTurn = providedServerConfig.turn
        providedStun = providedServerConfig.stun
        if (ConnectivityHelper.isNetworkEnabled(context)) {
            Logger.d(message = "Provided Host Address: $providedHostAddress")
            socket.connect(this, providedHostAddress, providedPort, pushMetaData) {

            }
        } else {
            emitSocketResponse(SocketResponse.error("No Network Connection", null))
        }
    }


    /**
     * Connects to the socket by credential and using this client as the listener
     * Will respond with 'No Network Connection' if there is no network available
     * @see [TxSocket]
     * @param providedServerConfig, the TxServerConfiguration used to connect to the socket
     * @param txPushMetaData, the push metadata used to connect to a call from push
     * (Get this from push notification - fcm data payload)
     * required fot push calls to work
     * @param credentialConfig, represents a SIP user for login - credential based
     * @param autoLogin, if true, the SDK will automatically log in with
     * the provided credentials on connection established
     * We recommend setting this to true
     *
     */
    fun connect(
        providedServerConfig: TxServerConfiguration = TxServerConfiguration(),
        credentialConfig: CredentialConfig,
        txPushMetaData: String? = null,
        autoLogin: Boolean = true,
    ) {
        isSocketDebug = credentialConfig.debug
        emitSocketResponse(SocketResponse.initialised())
        waitingForReg = true
        invalidateGatewayResponseTimer()
        resetGatewayCounters()

        setSDKLogLevel(credentialConfig.logLevel, credentialConfig.customLogger)


        providedHostAddress = if (txPushMetaData != null) {
            val metadata = Gson().fromJson(txPushMetaData, PushMetaData::class.java)
            processCallFromPush(metadata)
            providedServerConfig.host
        } else {
            providedServerConfig.host
        }

        if (credentialConfig.region != Region.AUTO)
            providedHostAddress = "${credentialConfig.region.value}.$providedHostAddress"

        socket = TxSocket(
            host_address = providedHostAddress!!,
            port = providedServerConfig.port
        )

        providedPort = providedServerConfig.port
        providedTurn = providedServerConfig.turn
        providedStun = providedServerConfig.stun
        if (ConnectivityHelper.isNetworkEnabled(context)) {
            Logger.d(message = "Provided Host Address: $providedHostAddress")

            CoroutineScope(Dispatchers.IO).launch {
                if (credentialConfig.fallbackOnRegionFailure) {
                    providedHostAddress = ConnectivityHelper.resolveReachableHost(
                        providedHostAddress!!,
                        providedPort!!
                    )
                    Logger.d(message = "Verified Host Address: $providedHostAddress")
                }

                if (txPushMetaData != null) {
                    val metadata = Gson().fromJson(txPushMetaData, PushMetaData::class.java)
                    voiceSDKID = metadata.voiceSdkId
                } else if (voiceSDKID != null) {
                    pushMetaData = PushMetaData(
                        callerName = "",
                        callerNumber = "",
                        callId = "",
                        voiceSdkId = voiceSDKID
                    )
                }
                socket.connect(this@TelnyxClient, providedHostAddress, providedPort, pushMetaData) {
                    if (autoLogin) {
                        credentialLogin(credentialConfig)
                    }
                }
            }
        } else {
            emitSocketResponse(SocketResponse.error("No Network Connection", null))
        }
    }

    /**
     * Connects to the socket by token and using this client as the listener
     * Will respond with 'No Network Connection' if there is no network available
     * @see [TxSocket]
     * @param providedServerConfig, the TxServerConfiguration used to connect to the socket
     * @param txPushMetaData, the push metadata used to connect to a call from push
     * (Get this from push notification - fcm data payload)
     * required fot push calls to work
     * @param tokenConfig, represents a SIP user for login - token based
     * @param autoLogin, if true, the SDK will automatically log in with
     * the provided credentials on connection established
     * We recommend setting this to true
     *
     */
    fun connect(
        providedServerConfig: TxServerConfiguration = TxServerConfiguration(),
        tokenConfig: TokenConfig,
        txPushMetaData: String? = null,
        autoLogin: Boolean = true,
    ) {
        isSocketDebug = tokenConfig.debug
        emitSocketResponse(SocketResponse.initialised())
        waitingForReg = true
        invalidateGatewayResponseTimer()
        resetGatewayCounters()

        setSDKLogLevel(tokenConfig.logLevel, tokenConfig.customLogger)

        providedHostAddress = if (txPushMetaData != null) {
            val metadata = Gson().fromJson(txPushMetaData, PushMetaData::class.java)
            processCallFromPush(metadata)
            providedServerConfig.host
        } else {
            providedServerConfig.host
        }

        if (tokenConfig.region != Region.AUTO)
            providedHostAddress = "${tokenConfig.region.value}.$providedHostAddress"

        socket = TxSocket(
            host_address = providedHostAddress!!,
            port = providedServerConfig.port
        )

        providedPort = providedServerConfig.port
        providedTurn = providedServerConfig.turn
        providedStun = providedServerConfig.stun
        if (ConnectivityHelper.isNetworkEnabled(context)) {
            Logger.d(message = "Provided Host Address: $providedHostAddress")

            CoroutineScope(Dispatchers.IO).launch {
                if (tokenConfig.fallbackOnRegionFailure) {
                    providedHostAddress = ConnectivityHelper.resolveReachableHost(
                        providedHostAddress!!,
                        providedPort!!
                    )
                    Logger.d(message = "Verified Host Address: $providedHostAddress")
                }

                if (txPushMetaData != null) {
                    val metadata = Gson().fromJson(txPushMetaData, PushMetaData::class.java)
                    voiceSDKID = metadata.voiceSdkId
                } else if (voiceSDKID != null) {
                    pushMetaData = PushMetaData(
                        callerName = "",
                        callerNumber = "",
                        callId = "",
                        voiceSdkId = voiceSDKID
                    )
                }
                socket.connect(this@TelnyxClient, providedHostAddress, providedPort, pushMetaData) {
                    if (autoLogin) {
                        tokenLogin(tokenConfig)
                    }
                }

            }
        } else {
            emitSocketResponse(SocketResponse.error("No Network Connection", null))
        }
    }

    /**
     * Connects to the socket for anonymous authentication (AI assistant connections).
     * This method allows connecting to AI assistants without traditional SIP credentials.
     *
     * @param providedServerConfig The server configuration for connection
     * @param targetId The unique identifier of the target AI assistant
     * @param targetType The type of target (defaults to "ai_assistant")
     * @param targetVersionId Optional version ID of the target
     * @param userVariables Optional user variables to include
     * @param reconnection Whether this is a reconnection attempt (defaults to false)
     */
    fun connectAnonymously(
        providedServerConfig: TxServerConfiguration = TxServerConfiguration(),
        targetId: String,
        targetType: String = "ai_assistant",
        targetVersionId: String? = null,
        userVariables: Map<String, Any>? = null,
        reconnection: Boolean = false,
        logLevel: LogLevel = LogLevel.NONE,
    ) {
        emitSocketResponse(SocketResponse.initialised())
        waitingForReg = true
        invalidateGatewayResponseTimer()
        resetGatewayCounters()

        setSDKLogLevel(logLevel, null)

        providedHostAddress = providedServerConfig.host

        socket = TxSocket(
            host_address = providedHostAddress!!,
            port = providedServerConfig.port
        )

        providedPort = providedServerConfig.port
        providedTurn = providedServerConfig.turn
        providedStun = providedServerConfig.stun

        if (ConnectivityHelper.isNetworkEnabled(context)) {
            Logger.d(message = "Provided Host Address: $providedHostAddress")

            CoroutineScope(Dispatchers.IO).launch {
                socket.connect(this@TelnyxClient, providedHostAddress, providedPort, null) {
                    // Perform anonymous login after socket is connected
                    anonymousLogin(
                        targetId = targetId,
                        targetType = targetType,
                        targetVersionId = targetVersionId,
                        userVariables = userVariables,
                        reconnection = reconnection,
                    )
                }
            }
        } else {
            emitSocketResponse(SocketResponse.error("No Network Connection", null))
        }
    }

    /**
     * Connects to the socket with decline_push parameter for background call decline.
     * This method is specifically designed for declining calls without launching the main app.
     *
     * @param providedServerConfig The server configuration for connection
     * @param config The configuration for login (either CredentialConfig or TokenConfig)
     * @param txPushMetaData The push metadata from the notification
     */
    fun connectWithDeclinePush(
        providedServerConfig: TxServerConfiguration = TxServerConfiguration(),
        config: TelnyxConfig,
        txPushMetaData: String? = null,
    ) {
        emitSocketResponse(SocketResponse.initialised())
        waitingForReg = true
        invalidateGatewayResponseTimer()
        resetGatewayCounters()

        providedHostAddress = if (txPushMetaData != null) {
            val metadata = Gson().fromJson(txPushMetaData, PushMetaData::class.java)
            processCallFromPush(metadata)
            providedServerConfig.host
        } else {
            providedServerConfig.host
        }

        socket = TxSocket(
            host_address = providedHostAddress!!,
            port = providedServerConfig.port
        )

        providedPort = providedServerConfig.port
        providedTurn = providedServerConfig.turn
        providedStun = providedServerConfig.stun

        if (ConnectivityHelper.isNetworkEnabled(context)) {
            Logger.d(message = "Provided Host Address: $providedHostAddress")
            if (txPushMetaData != null) {
                val metadata = Gson().fromJson(txPushMetaData, PushMetaData::class.java)
                voiceSDKID = metadata.voiceSdkId
            } else if (voiceSDKID != null) {
                pushMetaData = PushMetaData(
                    callerName = "",
                    callerNumber = "",
                    callId = "",
                    voiceSdkId = voiceSDKID
                )
            }
            socket.connect(this, providedHostAddress, providedPort, pushMetaData) {
                when (config) {
                    is CredentialConfig -> {
                        setSDKLogLevel(config.logLevel, config.customLogger)
                        credentialLoginWithDeclinePush(config)
                    }

                    is TokenConfig -> {
                        setSDKLogLevel(config.logLevel, config.customLogger)
                        tokenLoginWithDeclinePush(config)
                    }
                }
            }
        } else {
            emitSocketResponse(SocketResponse.error("No Network Connection", null))
        }
    }


    /**
     * Sets the callOngoing state to true. This can be used to see if the SDK thinks a call is ongoing.
     */
    internal fun callOngoing() {
        socket.callOngoing()
    }

    /**
     * Sets the callOngoing state to false if the [calls] MutableMap is empty
     * @see [calls]
     */
    internal fun callNotOngoing() {
        if (calls.isEmpty()) {
            socket.callNotOngoing()
        }
    }

    /**
     * register network state change callback.
     * @see [ConnectivityManager]
     */
    private fun registerNetworkCallback() {
        context.let {
            ConnectivityHelper.registerNetworkStatusCallback(it, networkCallback)
            isNetworkCallbackRegistered = true
        }
    }

    /**
     * Unregister network state change callback.
     * @see [ConnectivityManager]
     */
    private fun unregisterNetworkCallback() {
        if (isNetworkCallbackRegistered) {
            context.let {
                ConnectivityHelper.unregisterNetworkStatusCallback(it, networkCallback)
                isNetworkCallbackRegistered = false
            }
        }
    }

    /**
     * Returns the socket response in the form of LiveData (deprecated)
     * The format of each message is provided in SocketResponse and ReceivedMessageBody
     * @see [SocketResponse]
     * @see [ReceivedMessageBody]
     * @deprecated Use getSocketResponseFlow() instead. LiveData is deprecated in favor of Kotlin Flows.
     */
    @Deprecated("Use getSocketResponseFlow() instead. LiveData is deprecated in favor of Kotlin Flows.")
    fun getSocketResponse(): LiveData<SocketResponse<ReceivedMessageBody>> = socketResponseLiveData

    /**
     * Returns the  json messages from socket in the form of LiveData used for debugging purposes
     * @deprecated Use wsMessageResponseFlow instead. LiveData is deprecated in favor of Kotlin Flows.
     */
    @Deprecated("Use wsMessagesResponseFlow instead. LiveData is deprecated in favor of Kotlin Flows.")
    fun getWsMessageResponse(): LiveData<JsonObject> = wsMessagesResponseLiveData

    /**
     * Returns all active calls that have been stored in our calls MutableMap
     * The MutableMap is converted into a Map - preventing any changes by the SDK User
     *
     * @see [calls]
     */
    fun getActiveCalls(): Map<UUID, Call> {
        return calls.toMap()
    }
    
    /**
     * Returns the current connection quality based on the latest metrics
     * @return Current [SocketConnectionQuality], or DISCONNECTED if no metrics available
     */
    fun getCurrentConnectionQuality(): SocketConnectionQuality {
        return currentSocketConnectionMetrics?.quality ?: SocketConnectionQuality.DISCONNECTED
    }
    
    /**
     * Returns the latest connection metrics
     * @return Current [SocketConnectionMetrics], or null if no metrics available yet
     */
    fun getConnectionMetrics(): SocketConnectionMetrics? {
        return currentSocketConnectionMetrics
    }

    /**
     * Logs the user in with credentials provided via CredentialConfig
     *
     * @param config, the CredentialConfig used to log in
     * @see [CredentialConfig]
     */
    @Deprecated("telnyxclient.credentialLogin is deprecated. Use telnyxclient.connect(..) instead.")
    fun credentialLogin(config: CredentialConfig) {

        val uuid: String = UUID.randomUUID().toString()
        val user = config.sipUser
        val password = config.sipPassword
        val fcmToken = config.fcmToken
        val logLevel = config.logLevel
        val customLogger = config.customLogger
        autoReconnectLogin = config.autoReconnect

        credentialSessionConfig = config

        isSocketDebug = config.debug

        setSDKLogLevel(logLevel, customLogger)

        config.ringtone?.let {
            rawRingtone = it
        }
        config.ringBackTone?.let {
            rawRingbackTone = it
        }

        var firebaseToken = ""
        if (fcmToken != null) {
            firebaseToken = fcmToken
        }

        val notificationJsonObject = JsonObject()
        notificationJsonObject.addProperty("push_device_token", firebaseToken)
        notificationJsonObject.addProperty("push_notification_provider", "android")

        val loginMessage = SendingMessageBody(
            id = uuid,
            method = SocketMethod.LOGIN.methodName,
            params = LoginParam(
                loginToken = null,
                login = user,
                passwd = password,
                userVariables = notificationJsonObject,
                loginParams = mapOf("attach_call" to "true"),
                sessid = sessid
            )
        )
        Logger.d(message = "Auto login with credentialConfig")

        socket.send(loginMessage)
    }


    /**
     * Disables push notifications for current logged in user.
     *
     * NB : Push Notifications are enabled by default after login
     *
     * returns : {"jsonrpc":"2.0","id":"","result":{"message":"disable push notification success"}}
     * */
    fun disablePushNotification() {
        val storedConfig = credentialSessionConfig ?: tokenSessionConfig ?: return

        val params = when (storedConfig) {
            is CredentialConfig -> {
                DisablePushParams(
                    user = storedConfig.sipUser,
                    userVariables = UserVariables(storedConfig.fcmToken ?: "")
                )
            }

            is TokenConfig -> {
                TokenDisablePushParams(
                    loginToken = storedConfig.sipToken,
                    userVariables = UserVariables(storedConfig.fcmToken ?: "")
                )
            }
        }

        val disablePushMessage = SendingMessageBody(
            id = UUID.randomUUID().toString(),
            method = SocketMethod.DISABLE_PUSH.methodName,
            params = params
        )
        val message = Gson().toJson(disablePushMessage)
        Logger.d("disablePushMessage", message)
        socket.send(disablePushMessage)
    }


    private var attachCallId: String? = null

    /**
     * Attaches push notifications to current call invite.
     * Backend responds with INVITE message
     * */
    private fun attachCall() {

        attachCallId = UUID.randomUUID().toString()
        val params = AttachCallParams(
            userVariables = AttachUserVariables()
        )

        val attachPushMessage = SendingMessageBody(
            id = attachCallId!!,
            method = SocketMethod.ATTACH_CALL.methodName,
            params = params
        )
        Logger.d("sending attach Call", attachPushMessage.toString())
        socket.send(attachPushMessage)
        //reset push params
        pushMetaData = null
        isCallPendingFromPush = false
    }


    /**
     * Logs the user in with credentials provided via TokenConfig
     *
     * @param config, the TokenConfig used to log in
     * @see [TokenConfig]
     */
    @Deprecated(
        "telnyxclient.tokenLogin is deprecated. Use telnyxclient.connect(...,autoLogin:true) " +
                "with autoLogin set to true instead."
    )
    fun tokenLogin(config: TokenConfig) {
        val uuid: String = UUID.randomUUID().toString()
        val token = config.sipToken
        val fcmToken = config.fcmToken
        val logLevel = config.logLevel
        val customLogger = config.customLogger
        autoReconnectLogin = config.autoReconnect

        tokenSessionConfig = config

        isSocketDebug = config.debug

        setSDKLogLevel(logLevel, customLogger)

        var firebaseToken = ""
        if (fcmToken != null) {
            firebaseToken = fcmToken
        }

        val notificationJsonObject = JsonObject()
        notificationJsonObject.addProperty("push_device_token", firebaseToken)
        notificationJsonObject.addProperty("push_notification_provider", "android")

        val loginMessage = SendingMessageBody(
            id = uuid,
            method = SocketMethod.LOGIN.methodName,
            params = LoginParam(
                loginToken = token,
                login = null,
                passwd = null,
                userVariables = notificationJsonObject,
                loginParams = mapOf("attach_calls" to "true"),
                sessid = sessid
            )
        )
        socket.send(loginMessage)
    }

    /**
     * Performs anonymous login for AI assistant connections.
     * This method allows connecting to AI assistants without traditional SIP credentials.
     *
     * @param targetId the unique identifier of the target AI assistant
     * @param targetType the type of target (defaults to "ai_assistant")
     * @param targetVersionId optional version ID of the target
     * @param userVariables optional user variables to include
     * @param reconnection whether this is a reconnection attempt (defaults to false)
     */
    fun anonymousLogin(
        targetId: String,
        targetType: String = "ai_assistant",
        targetVersionId: String? = null,
        userVariables: Map<String, Any>? = null,
        reconnection: Boolean = false,
    ) {
        val uuid: String = UUID.randomUUID().toString()

        val userAgent = UserAgent(
            sdkVersion = SDK_VERSION,
            data = "Android-$SDK_VERSION"
        )

        val anonymousLoginParams = AnonymousLoginParams(
            targetType = targetType,
            targetId = targetId,
            targetVersionId = targetVersionId,
            userVariables = userVariables,
            reconnection = reconnection,
            userAgent = userAgent,
            sessid = sessid
        )

        val loginMessage = SendingMessageBody(
            id = uuid,
            method = SocketMethod.ANONYMOUS_LOGIN.methodName,
            params = anonymousLoginParams
        )

        Logger.d(message = "Anonymous Login Message: ${Gson().toJson(loginMessage)}")
        socket.send(loginMessage)
    }

    fun sendAIAssistantMessage(
        message: String
    ) {
        val uuid: String = UUID.randomUUID().toString()

        val conversationContent = ConversationContent(
            type = "input_text",
            text = message
        )

        val conversationItem = ConversationItem(
            id = UUID.randomUUID().toString(),
            type = "message",
            role = "user",
            content = listOf(conversationContent)
        )

        val aiConversationParams = AiConversationParams(
            type = "conversation.item.create",
            item = conversationItem
        )

        val aiConversationMessage = SendingMessageBody(
            id = uuid,
            method = SocketMethod.AI_CONVERSATION.methodName,
            params = aiConversationParams
        )

        Logger.d(message = "AI Conversation Message: ${Gson().toJson(aiConversationMessage)}")
        socket.send(aiConversationMessage)
    }

    /**
     * Sends an updateMedia modify message for ICE renegotiation
     * @param callId the UUID of the call to renegotiate
     * @param sdp the new local SDP for ICE restart
     */
    fun sendUpdateMediaMessage(callId: UUID, sdp: String) {
        val uuid: String = UUID.randomUUID().toString()

        val callDialogParams = CallDialogParams(
            callId = callId,
            customHeaders = arrayListOf()
        )

        val modifyParams = ModifyParams(
            sessid = sessid,
            action = "updateMedia",
            dialogParams = callDialogParams,
            sdp = sdp
        )

        val modifyMessage = SendingMessageBody(
            id = uuid,
            method = SocketMethod.MODIFY.methodName,
            params = modifyParams
        )

        Logger.d(message = "Update Media Message: ${Gson().toJson(modifyMessage)}")
        socket.send(modifyMessage)
    }

    /**
     * Performs credential login with decline_push parameter for background call decline.
     * This method sends a login message with decline_push set to true.
     *
     * @param config The credential configuration for login
     */
    private fun credentialLoginWithDeclinePush(config: CredentialConfig) {
        val uuid: String = UUID.randomUUID().toString()
        val user = config.sipUser
        val password = config.sipPassword
        val fcmToken = config.fcmToken
        val logLevel = config.logLevel
        val customLogger = config.customLogger
        autoReconnectLogin = config.autoReconnect

        credentialSessionConfig = config

        isSocketDebug = config.debug

        setSDKLogLevel(logLevel, customLogger)

        config.ringtone?.let {
            rawRingtone = it
        }
        config.ringBackTone?.let {
            rawRingbackTone = it
        }

        var firebaseToken = ""
        if (fcmToken != null) {
            firebaseToken = fcmToken
        }

        val notificationJsonObject = JsonObject()
        notificationJsonObject.addProperty("push_device_token", firebaseToken)
        notificationJsonObject.addProperty("push_notification_provider", "android")

        val loginMessage = SendingMessageBody(
            id = uuid,
            method = SocketMethod.LOGIN.methodName,
            params = LoginParam(
                loginToken = null,
                login = user,
                passwd = password,
                userVariables = notificationJsonObject,
                loginParams = mapOf("decline_push" to "true"),
                sessid = sessid
            )
        )
        Logger.d(message = "Auto login with credentialConfig for decline push")

        socket.send(loginMessage)
    }

    /**
     * Performs token login with decline_push parameter for background call decline.
     * This method sends a login message with decline_push set to true.
     *
     * @param config The token configuration for login
     */
    private fun tokenLoginWithDeclinePush(config: TokenConfig) {
        val uuid: String = UUID.randomUUID().toString()
        val token = config.sipToken
        val fcmToken = config.fcmToken
        val logLevel = config.logLevel
        val customLogger = config.customLogger
        autoReconnectLogin = config.autoReconnect

        tokenSessionConfig = config

        isSocketDebug = config.debug

        setSDKLogLevel(logLevel, customLogger)

        var firebaseToken = ""
        if (fcmToken != null) {
            firebaseToken = fcmToken
        }

        val notificationJsonObject = JsonObject()
        notificationJsonObject.addProperty("push_device_token", firebaseToken)
        notificationJsonObject.addProperty("push_notification_provider", "android")

        val loginMessage = SendingMessageBody(
            id = uuid,
            method = SocketMethod.LOGIN.methodName,
            params = LoginParam(
                loginToken = token,
                login = null,
                passwd = null,
                userVariables = notificationJsonObject,
                loginParams = mapOf("decline_push" to "true"),
                sessid = sessid
            )
        )
        Logger.d(message = "Auto login with tokenConfig for decline push")

        socket.send(loginMessage)
    }


    /**
     * Sets the global SDK log level
     * Logging is implemented with the Logger provided via the [Config],
     * if none is provided then the default logger in [TxLogger] is used
     *
     * @param logLevel The LogLevel specified for the SDK
     * @param customLogger Optional custom logger implementation
     * @see [LogLevel]
     * @see [TxLogger]
     */
    private fun setSDKLogLevel(logLevel: LogLevel, customLogger: TxLogger? = null) {
        Logger.init(logLevel, customLogger)
    }

    /**
     * Returns a MutableList of available audio devices
     * Audio devices are represented by their Int reference ids
     *
     * @return [MutableList] of [Int]
     */
    private fun getAvailableAudioOutputTypes(): MutableList<Int> {
        val availableTypes: MutableList<Int> = mutableListOf()
        audioManager?.getDevices(AudioManager.GET_DEVICES_OUTPUTS)?.forEach {
            availableTypes.add(it.type)
        }
        return availableTypes
    }

    /**
     * Sets the audio device that the SDK should use
     *
     * @param audioDevice, the chosen [AudioDevice] to be used by the SDK
     * @see [AudioDevice]
     */
    fun setAudioOutputDevice(audioDevice: AudioDevice) {
        val availableTypes = getAvailableAudioOutputTypes()
        when (audioDevice) {
            AudioDevice.BLUETOOTH -> {
                if (availableTypes.contains(AudioDevice.BLUETOOTH.code)) {
                    audioManager?.mode = AudioManager.MODE_IN_COMMUNICATION
                    audioManager?.isBluetoothScoOn = true
                } else {
                    Logger.d(
                        message = Logger.formatMessage(
                            "[%s] :: No Bluetooth device detected",
                            this@TelnyxClient.javaClass.simpleName
                        )
                    )
                }
            }

            AudioDevice.PHONE_EARPIECE -> {
                // For phone ear piece
                audioManager?.mode = AudioManager.MODE_IN_COMMUNICATION
                audioManager?.isBluetoothScoOn = false
                audioManager?.isSpeakerphoneOn = false
            }

            AudioDevice.LOUDSPEAKER -> {
                // For phone speaker(loudspeaker)
                audioManager?.mode = AudioManager.MODE_NORMAL
                audioManager?.isBluetoothScoOn = false
                audioManager?.isSpeakerphoneOn = true
            }
        }
    }


    /**
     * Use MediaPlayer to play the audio of the saved user Ringtone
     * If no ringtone was provided, we print a relevant message
     *
     * @see [MediaPlayer]
     */
    internal fun playRingtone() {
        // set speakerState to current audioManager settings
        speakerState = if (speakerState != UNASSIGNED) {
            if (audioManager?.isSpeakerphoneOn == true) {
                SPEAKER
            } else {
                EARPIECE
            }
        } else {
            EARPIECE
        }

        // set audioManager to ringtone settings
        audioManager?.mode = AudioManager.MODE_RINGTONE
        audioManager?.isSpeakerphoneOn = true

        rawRingtone?.let {
            stopMediaPlayer()
            try {

                if (it.getRingtoneType() == URI) {
                    mediaPlayer = MediaPlayer.create(context, it as Uri)
                } else if (it.getRingtoneType() == RAW) {
                    mediaPlayer = MediaPlayer.create(context, it as Int)
                }
                mediaPlayer ?: kotlin.run {
                    Logger.d(message = "Ringtone not valid:: No ringtone will be played")
                    return
                }
                mediaPlayer!!.setWakeMode(context, PowerManager.PARTIAL_WAKE_LOCK)
                if (mediaPlayer?.isPlaying == false) {
                    mediaPlayer!!.start()
                    mediaPlayer!!.isLooping = true
                }
                Logger.d(message = "Ringtone playing")
            } catch (e: TypeCastException) {
                Logger.e(message = "Exception: ${e.message}")
            }
        } ?: run {
            Logger.d(message = "No ringtone specified :: No ringtone will be played")
        }
    }

    private fun setSpeakerMode(speakerMode: SpeakerMode) {
        when (speakerMode) {
            SPEAKER -> {
                audioManager?.isSpeakerphoneOn = true
            }

            EARPIECE -> {
                audioManager?.isSpeakerphoneOn = false
            }

            UNASSIGNED -> audioManager?.isSpeakerphoneOn = false
        }
    }

    private fun Any?.getRingtoneType(): RingtoneType? {
        return when (this) {
            is Uri -> URI
            is Int -> RAW
            else -> null
        }
    }

    /**
     * Use MediaPlayer to play the audio of the saved user Ringback tone
     * If no ringback tone was provided, we print a relevant message
     *
     * @see [MediaPlayer]
     */
    private fun playRingBackTone() {
        rawRingbackTone?.let {
            stopMediaPlayer()
            mediaPlayer = MediaPlayer.create(context, it)
            mediaPlayer!!.setWakeMode(context, PowerManager.PARTIAL_WAKE_LOCK)
            if (mediaPlayer?.isPlaying == false) {
                mediaPlayer!!.start()
                mediaPlayer!!.isLooping = true
            }
        } ?: run {
            Logger.d(message = "No ringtone specified :: No ringtone will be played")
        }
    }

    /**
     * Stops any audio that the MediaPlayer is playing
     * @see [MediaPlayer]
     */
    private fun stopMediaPlayer() {
        if (mediaPlayer != null) {
            mediaPlayer!!.stop()
            mediaPlayer!!.reset()
            mediaPlayer!!.release()
            mediaPlayer = null
        }
        Logger.d(message = "ringtone/ringback media player stopped and released")

        // reset audio mode to communication
        audioManager?.mode = AudioManager.MODE_IN_COMMUNICATION
    }

    private fun requestGatewayStatus() {
        if (waitingForReg) {
            socket.send(
                SendingMessageBody(
                    id = UUID.randomUUID().toString(),
                    method = SocketMethod.GATEWAY_STATE.methodName,
                    params = StateParams(
                        state = null
                    )
                )
            )
        }
    }

    /**
     * Fires once we have successfully received a 'REGED' gateway response, meaning login was successful
     * @param receivedLoginSessionId, the session ID of the successfully registered session.
     */
    internal fun onLoginSuccessful(receivedLoginSessionId: String) {
        Logger.d(
            message = Logger.formatMessage(
                "[%s] :: onLoginSuccessful :: [%s] :: Ready to make calls",
                this@TelnyxClient.javaClass.simpleName,
                receivedLoginSessionId
            )
        )
        sessid = receivedLoginSessionId
        emitSocketResponse(
            SocketResponse.messageReceived(
                ReceivedMessageBody(
                    SocketMethod.LOGIN.methodName,
                    LoginResponse(receivedLoginSessionId)
                )
            )
        )

        socket.isLoggedIn = true

        Logger.d(message = "isCallPendingFromPush $isCallPendingFromPush")
        //if there is a call pending from push, attach it
        if (isCallPendingFromPush) {
            attachCall()
        }

        CoroutineScope(Dispatchers.Main).launch {
            emitSocketResponse(
                SocketResponse.messageReceived(
                    ReceivedMessageBody(
                        SocketMethod.CLIENT_READY.methodName,
                        null
                    )
                )
            )
        }
    }

    // TxSocketListener Overrides
    override fun onClientReady(jsonObject: JsonObject) {
        val voiceSdkID = jsonObject.getAsJsonPrimitive("voice_sdk_id")?.asString
        if (voiceSdkID != null) {
            Logger.d(message = "Voice SDK ID _ $voiceSdkID")
            this@TelnyxClient.voiceSDKID = voiceSdkID
        } else {
            Logger.e(message = "No Voice SDK ID")
        }

        if (gatewayState != GatewayState.REGED.state) {
            Logger.d(
                message = Logger.formatMessage(
                    "[%s] :: onClientReady :: retrieving gateway state",
                    this@TelnyxClient.javaClass.simpleName
                )
            )
            if (waitingForReg) {
                requestGatewayStatus()
                gatewayResponseTimer = Timer()
                gatewayResponseTimer?.schedule(
                    timerTask {
                        if (registrationRetryCounter < RETRY_REGISTER_TIME) {
                            if (waitingForReg) {
                                onClientReady(jsonObject)
                            }
                            registrationRetryCounter++
                        } else {
                            Logger.d(
                                message = Logger.formatMessage(
                                    "[%s] :: Gateway registration has timed out",
                                    this@TelnyxClient.javaClass.simpleName
                                )
                            )
                            emitSocketResponse(
                                SocketResponse.error(
                                    "Gateway registration has timed out",
                                    SocketError.GATEWAY_TIMEOUT_ERROR.errorCode
                                )
                            )
                        }
                    },
                    GATEWAY_RESPONSE_DELAY
                )
            }
        } else {
            Logger.d(
                message = Logger.formatMessage(
                    "[%s] :: onClientReady :: Ready to make calls",
                    this@TelnyxClient.javaClass.simpleName
                )
            )

            emitSocketResponse(
                SocketResponse.messageReceived(
                    ReceivedMessageBody(
                        SocketMethod.CLIENT_READY.methodName,
                        null
                    )
                )
            )

            emitConnectionStatus(ConnectionStatus.CLIENT_READY)
        }
    }

    override fun onGatewayStateReceived(gatewayState: String, receivedSessionId: String?) {
        when (gatewayState) {
            GatewayState.REGED.state -> {
                invalidateGatewayResponseTimer()
                waitingForReg = false
                receivedSessionId?.let {
                    resetGatewayCounters()
                    onLoginSuccessful(it)
                } ?: kotlin.run {
                    resetGatewayCounters()
                    onLoginSuccessful(sessid)
                }
            }


            GatewayState.NOREG.state -> {
                invalidateGatewayResponseTimer()
                emitSocketResponse(
                    SocketResponse.error(
                        "Gateway registration has timed out",
                        SocketError.GATEWAY_TIMEOUT_ERROR.errorCode
                    )
                )
            }

            GatewayState.FAILED.state -> {
                invalidateGatewayResponseTimer()
                emitSocketResponse(
                    SocketResponse.error(
                        "Gateway registration has failed",
                        SocketError.GATEWAY_FAILURE_ERROR.errorCode
                    )
                )
            }

            (GatewayState.FAIL_WAIT.state), (GatewayState.DOWN.state) -> {
                if (autoReconnectLogin && connectRetryCounter < RETRY_CONNECT_TIME) {
                    connectRetryCounter++
                    Logger.d(
                        message = Logger.formatMessage(
                            "[%s] :: Attempting reconnection :: attempt $connectRetryCounter / $RETRY_CONNECT_TIME",
                            this@TelnyxClient.javaClass.simpleName
                        )
                    )
                    runBlocking { reconnectToSocket() }
                } else {
                    invalidateGatewayResponseTimer()
                    emitSocketResponse(
                        SocketResponse.error(
                            "Gateway registration has received fail wait response",
                            SocketError.GATEWAY_FAILURE_ERROR.errorCode
                        )
                    )
                }
            }

            GatewayState.EXPIRED.state -> {
                invalidateGatewayResponseTimer()
                emitSocketResponse(
                    SocketResponse.error(
                        "Gateway registration has timed out",
                        SocketError.GATEWAY_TIMEOUT_ERROR.errorCode
                    )
                )
            }

            GatewayState.UNREGED.state -> {
                // NOOP - logged within TxSocket
            }

            GatewayState.TRYING.state -> {
                // NOOP - logged within TxSocket
            }

            GatewayState.REGISTER.state -> {
                // NOOP - logged within TxSocket
            }

            GatewayState.UNREGISTER.state -> {
                // NOOP - logged within TxSocket
            }

            else -> {
                invalidateGatewayResponseTimer()
                emitSocketResponse(
                    SocketResponse.error(
                        "Gateway registration has failed with an unknown error",
                        null
                    )
                )
            }
        }
    }

    private fun invalidateGatewayResponseTimer() {
        gatewayResponseTimer?.cancel()
        gatewayResponseTimer?.purge()
        gatewayResponseTimer = null
    }

    private fun resetGatewayCounters() {
        registrationRetryCounter = 0
        connectRetryCounter = 0
    }

    /**
     * Starts the reconnection timer to track reconnection attempts.
     * If reconnection takes longer than RECONNECT_TIMEOUT, it will trigger an error.
     */
    private fun startReconnectionTimer() {
        Logger.d(message = "Starting reconnection timer")
        // Cancel any existing timer
        reconnectTimeOutJob?.cancel()
        reconnectTimeOutJob = null
        // Create a new timer to check for timeout
        reconnectTimeOutJob = CoroutineScope(Dispatchers.Default).launch {
            delay(
                credentialSessionConfig?.reconnectionTimeout
                    ?: tokenSessionConfig?.reconnectionTimeout ?: RECONNECT_TIMEOUT
            )
            if (reconnecting) {
                Logger.d(message = "Reconnection timeout reached after ${RECONNECT_TIMEOUT}ms")
                reconnecting = false
                // Handle the timeout by updating call states and notifying the user
                Handler(Looper.getMainLooper()).post {
                    getActiveCalls().forEach { (_, call) ->
                        call.setReconnectionTimeout()
                    }
                    emitSocketResponse(
                        SocketResponse.error(
                            "Reconnection timeout after ${RECONNECT_TIMEOUT / TIMEOUT_DIVISOR} seconds",
                            null
                        )
                    )

                    // Reset reconnection state
                    reconnecting = false
                    cancelReconnectionTimer()
                }
            } else {
                // If we're no longer reconnecting, cancel the timer
                cancelReconnectionTimer()
            }
        }
    }

    /**
     * Cancels the reconnection timer if it's running.
     */
    private fun cancelReconnectionTimer() {
        Logger.d(message = "Cancelling reconnection timer")
        reconnectTimeOutJob?.cancel()
        reconnectTimeOutJob = null
    }

    override fun onConnectionEstablished() {
        Logger.d(
            message = Logger.formatMessage(
                "[%s] :: onConnectionEstablished",
                this@TelnyxClient.javaClass.simpleName
            )
        )
        emitSocketResponse(SocketResponse.established())
        
        // Emit initial connection metrics with CALCULATING state
        val initialMetrics = SocketConnectionMetrics(quality = SocketConnectionQuality.CALCULATING)
        _socketConnectionMetricsFlow.tryEmit(initialMetrics)
        currentSocketConnectionMetrics = initialMetrics

        emitConnectionStatus(ConnectionStatus.CONNECTED)
    }

    override fun onErrorReceived(jsonObject: JsonObject, errorCode: Int?) {
        val id = jsonObject.get("id").asString
        if (errorCode == null && attachCallId == id) {
            Logger.d(message = "Call Failed Error Received")
            emitSocketResponse(SocketResponse.error("Call Failed", null))
            return
        }
        val errorMessage = jsonObject.get("error").asJsonObject.get("message").asString
        Logger.d(message = "onErrorReceived $errorMessage, code: $errorCode")
        emitSocketResponse(SocketResponse.error(errorMessage, errorCode))
    }

    override fun onByeReceived(jsonObject: JsonObject) {
        Logger.d(
            message = Logger.formatMessage(
                "[%s] :: onByeReceived JSON: %s",
                this.javaClass.simpleName,
                jsonObject.toString()
            )
        )

        try {
            val params = jsonObject.getAsJsonObject("params")
            val callIdString = params?.get("callID")?.asString

            if (callIdString == null) {
                Logger.e(message = "Received BYE without callID in params: $jsonObject")
                return
            }
            val callId = UUID.fromString(callIdString)

            val cause = params.get("cause")?.asString
            val causeCode = params.get("causeCode")?.asInt
            val sipCode = params.get("sipCode")?.asInt
            val sipReason = params.get("sipReason")?.asString

            val byeCall = calls[callId]
            byeCall?.apply {
                val terminationReason = CallTerminationReason(
                    cause = cause,
                    causeCode = causeCode,
                    sipCode = sipCode,
                    sipReason = sipReason
                )
                updateCallState(CallState.DONE(terminationReason))

                // Create the rich ByeResponse to be sent to the UI/ViewModel
                val byeResponseForUi = ByeResponse(
                    callId = callId,
                    cause = cause,
                    causeCode = causeCode,
                    sipCode = sipCode,
                    sipReason = sipReason
                )

                client.emitSocketResponse(
                    SocketResponse.messageReceived(
                        ReceivedMessageBody(
                            SocketMethod.BYE.methodName,
                            byeResponseForUi
                        )
                    )
                )

                // Existing cleanup logic
                removeWebRTCReporter(callId)?.stopStats()

                client.removeFromCalls(callId)
                client.callNotOngoing()
                resetCallOptions()
                client.stopMediaPlayer()
                peerConnection?.release()
                peerConnection = null
                answerResponse = null
                inviteResponse = null
                _transcript.clear()
                _transcriptUpdateFlow.tryEmit(emptyList())
            } ?: run {
                Logger.w(message = "Received BYE for a callId not found in active calls: $callId")
            }
        } catch (e: Exception) {
            Logger.e(message = "Error processing onByeReceived: ${e.message}")
        }
    }

    override fun onAnswerReceived(jsonObject: JsonObject) {
        val params = jsonObject.getAsJsonObject("params")
        val callId = params.get("callID").asString
        val answeredCall = calls[UUID.fromString(callId)]
        answeredCall?.apply {
            val customHeaders =
                params.get("dialogParams")?.asJsonObject?.get("custom_headers")?.asJsonArray

            when {
                params.has("sdp") -> {
                    val stringSdp = params.get("sdp").asString

                    // Check if remote party supports trickle ICE
                    val remoteSupportsTrickleIce = SdpUtils.hasTrickleIceCapability(stringSdp)
                    if (remoteSupportsTrickleIce) {
                        Logger.d(
                            tag = "TrickleICE",
                            message = "Remote party supports trickle ICE in ANSWER"
                        )
                    } else if (useTrickleIce) {
                        Logger.w(
                            tag = "TrickleICE",
                            message = "Local trickle ICE enabled but remote party does not support it"
                        )
                    }

                    // Extract ICE parameters from the answer SDP for candidate enhancement
                    if (useTrickleIce) {
                        remoteIceParameters = SdpUtils.extractIceParameters(stringSdp)
                        Logger.d(
                            tag = "TrickleICE",
                            message = "Extracted ICE parameters: $remoteIceParameters"
                        )
                    }

                    val sdp = SessionDescription(SessionDescription.Type.ANSWER, stringSdp)

                    peerConnection?.onRemoteSessionReceived(sdp)

                    // Process any queued ICE candidates after remote description is set
                    processQueuedIceCandidates(UUID.fromString(callId))

                    updateCallState(CallState.ACTIVE)

                    val answerResponse = AnswerResponse(
                        UUID.fromString(callId),
                        stringSdp,
                        customHeaders?.toCustomHeaders() ?: arrayListOf()
                    )
                    this.answerResponse = answerResponse
                    client.emitSocketResponse(
                        SocketResponse.messageReceived(
                            ReceivedMessageBody(
                                SocketMethod.ANSWER.methodName,
                                answerResponse
                            )
                        )
                    )
                }

                earlySDP -> {
                    updateCallState(CallState.CONNECTING)
                    val stringSdp = peerConnection?.getLocalDescription()?.description
                    val answerResponse = AnswerResponse(
                        UUID.fromString(callId),
                        stringSdp!!,
                        customHeaders?.toCustomHeaders() ?: arrayListOf()
                    )
                    this.answerResponse = answerResponse
                    client.emitSocketResponse(
                        SocketResponse.messageReceived(
                            ReceivedMessageBody(
                                SocketMethod.ANSWER.methodName,
                                answerResponse
                            )
                        )
                    )
                    updateCallState(CallState.ACTIVE)
                }

                else -> {
                    // There was no SDP in the response, there was an error.
                    val reason = CallTerminationReason(
                        cause = "AnswerError",
                        sipReason = "No SDP in answer response"
                    )
                    updateCallState(CallState.DONE(reason))
                    client.removeFromCalls(UUID.fromString(callId))
                }
            }
            client.callOngoing()
            client.stopMediaPlayer()
        }
        answeredCall?.let {
            addToCalls(it)
        }
    }

    /**
     * Processes queued ICE candidates for a specific call after the remote description has been set.
     * This ensures that ICE candidates are added to the peer connection in the correct order.
     *
     * @param callId The UUID of the call to process queued candidates for
     */
    private fun processQueuedIceCandidates(callId: UUID) {
        synchronized(pendingIceCandidates) {
            val candidates = pendingIceCandidates.remove(callId)
            candidates?.let { queuedCandidates ->
                Logger.d(
                    tag = "processQueuedIceCandidates",
                    message = "Processing ${queuedCandidates.size} queued ICE candidates for call $callId"
                )

                val call = calls[callId]
                call?.let {
                    queuedCandidates.forEach { pendingCandidate ->
                        // Enhance candidate string with ICE parameters for consistency if trickle ICE is enabled
                        // Now we have access to remoteIceParameters since the remote description has been set
                        val finalCandidateString =
                            if (useTrickleIce && it.remoteIceParameters != null) {
                                SdpUtils.enhanceCandidateString(
                                    pendingCandidate.candidateString,
                                    it.remoteIceParameters!!
                                )
                            } else {
                                pendingCandidate.candidateString
                            }

                        val iceCandidate = IceCandidate(
                            pendingCandidate.sdpMid,
                            pendingCandidate.sdpMLineIndex,
                            finalCandidateString
                        )
                        it.peerConnection?.addIceCandidate(iceCandidate)
                        Logger.d(
                            tag = "processQueuedIceCandidates",
                            message = "Added queued ICE candidate for call $callId: ${pendingCandidate.candidateString}"
                        )
                    }
                    Logger.d(
                        tag = "processQueuedIceCandidates",
                        message = "Successfully processed all queued ICE candidates for call $callId"
                    )
                } ?: Logger.w(
                    tag = "processQueuedIceCandidates",
                    message = "No call found for ID: $callId while processing queued candidates"
                )
            } ?: Logger.d(
                tag = "processQueuedIceCandidates",
                message = "No queued ICE candidates to process for call $callId"
            )
        }
    }

    override fun onMediaReceived(jsonObject: JsonObject) {
        val params = jsonObject.getAsJsonObject("params")
        val callId = params.get("callID").asString
        val mediaCall = calls[UUID.fromString(callId)]
        mediaCall?.apply {
            if (params.has("sdp")) {
                val stringSdp = params.get("sdp").asString
                val sdp = SessionDescription(SessionDescription.Type.ANSWER, stringSdp)

                peerConnection?.onRemoteSessionReceived(sdp)
                // Set internal flag for early retrieval of SDP -
                // generally occurs when a ringback setting is applied in inbound call settings
                earlySDP = true

                val callerIDName =
                    if (params.has("caller_id_name")) params.get("caller_id_name").asString else ""
                val callerNumber =
                    if (params.has("caller_id_number")) params.get("caller_id_number").asString else ""

                val mediaResponse = MediaResponse(
                    UUID.fromString(callId),
                    callerIDName,
                    callerNumber,
                    sessionId,
                )
                client.emitSocketResponse(
                    SocketResponse.messageReceived(
                        ReceivedMessageBody(
                            SocketMethod.MEDIA.methodName,
                            mediaResponse
                        )
                    )
                )

            } else {
                // There was no SDP in the response, there was an error.
                val reason = CallTerminationReason(
                    cause = "MediaError",
                    sipReason = "No SDP in media response"
                )
                updateCallState(CallState.DONE(reason))
                client.removeFromCalls(UUID.fromString(callId))
            }

        }


        /*Stop local Media and play ringback from telnyx cloud*/
        stopMediaPlayer()
    }

    override fun onOfferReceived(jsonObject: JsonObject) {
        if (jsonObject.has("params")) {
            Logger.d(
                message = Logger.formatMessage(
                    "[%s] :: onOfferReceived [%s]",
                    this@TelnyxClient.javaClass.simpleName,
                    jsonObject
                )
            )
            val offerCall = call!!.copy(
                context = context,
                client = this,
                socket = socket,
                sessionId = sessid,
                audioManager = audioManager!!,
                providedTurn = providedTurn!!,
                providedStun = providedStun!!
            ).apply {

                val params = jsonObject.getAsJsonObject("params")
                val offerCallId = UUID.fromString(params.get("callID").asString)
                val remoteSdp = params.get("sdp").asString

                // Check if remote party supports trickle ICE
                val remoteSupportsTrickleIce = SdpUtils.hasTrickleIceCapability(remoteSdp)
                if (remoteSupportsTrickleIce) {
                    Logger.d(
                        tag = "TrickleICE",
                        message = "Remote party supports trickle ICE in OFFER"
                    )
                    // Only enable trickle ICE if both parties support it
                    // Note: We should respect the user's trickle ICE setting
                    // useTrickleIce is already set by the user in acceptCall
                }

                // Extract ICE parameters from the offer SDP for candidate enhancement
                // This will be used later when receiving ICE candidates for this call
                remoteIceParameters = SdpUtils.extractIceParameters(remoteSdp)
                Logger.d(
                    tag = "TrickleICE",
                    message = "Extracted ICE parameters from OFFER: $remoteIceParameters"
                )

                val voiceSdkID = jsonObject.getAsJsonPrimitive("voice_sdk_id")?.asString
                if (voiceSdkID != null) {
                    Logger.d(message = "Voice SDK ID _ $voiceSdkID")
                    this@TelnyxClient.voiceSDKID = voiceSdkID
                } else {
                    Logger.e(message = "No Voice SDK ID")
                }

                val callerName = params.get("caller_id_name").asString
                val callerNumber = params.get("caller_id_number").asString
                telnyxSessionId = UUID.fromString(params.get("telnyx_session_id").asString)
                telnyxLegId = UUID.fromString(params.get("telnyx_leg_id").asString)

                // Set global callID
                callId = offerCallId

                //retrieve custom headers
                val customHeaders =
                    params.get("dialogParams")?.asJsonObject?.get("custom_headers")?.asJsonArray

                peerConnection = Peer(
                    context,
                    client,
                    providedTurn,
                    providedStun,
                    offerCallId,
                    prefetchIceCandidates,
                    getForceRelayCandidate(),
                    isAnswering = true
                ) { candidate ->
                    addIceCandidateInternal(candidate)
                }.also {
                    // Check the global debug flag here for incoming calls where per-call isn't set yet
                    if (isSocketDebug) {
                        val webRTCReporter = WebRTCReporter(
                            socket,
                            callId,
                            telnyxLegId?.toString(),
                            it,
                            false,
                            isSocketDebug
                        )
                        webRTCReporter.onCallQualityChange = { metrics ->
                            onCallQualityChange?.invoke(metrics)
                        }
                        webRTCReporter.startStats()
                        addWebRTCReporter(callId, webRTCReporter)
                    }
                }

                peerConnection?.startLocalAudioCapture()

                peerConnection?.onRemoteSessionReceived(
                    SessionDescription(
                        SessionDescription.Type.OFFER,
                        remoteSdp
                    )
                )

                val inviteResponse = InviteResponse(
                    callId,
                    remoteSdp,
                    callerName,
                    callerNumber,
                    sessionId,
                    customHeaders = customHeaders?.toCustomHeaders() ?: arrayListOf()
                )
                this.inviteResponse = inviteResponse

            }
            offerCall.client.playRingtone()
            addToCalls(offerCall)
            offerCall.client.emitSocketResponse(
                SocketResponse.messageReceived(
                    ReceivedMessageBody(
                        SocketMethod.INVITE.methodName,
                        offerCall.inviteResponse
                    )
                )
            )
        } else {
            Logger.d(
                message = Logger.formatMessage(
                    "[%s] :: Invalid offer received, missing required parameters [%s]",
                    this.javaClass.simpleName, jsonObject
                )
            )
        }

    }

    fun isSocketConnected(): Boolean {
        return socket.isConnected
    }

    override fun onRingingReceived(jsonObject: JsonObject) {
        Logger.d(
            message = Logger.formatMessage(
                "[%s] :: onRingingReceived [%s]",
                this@TelnyxClient.javaClass.simpleName,
                jsonObject
            )
        )
        val params = jsonObject.getAsJsonObject("params")
        val callId = params.get("callID").asString
        val ringingCall = calls[UUID.fromString(callId)]

        ringingCall?.apply {
            telnyxSessionId = if (params.has("telnyx_session_id")) {
                UUID.fromString(params.get("telnyx_session_id").asString)
            } else {
                UUID.randomUUID()
            }
            telnyxLegId = if (params.has("telnyx_leg_id")) {
                UUID.fromString(params.get("telnyx_leg_id").asString)
            } else {
                UUID.randomUUID()
            }
            val customHeaders =
                params.get("dialogParams")?.asJsonObject?.get("custom_headers")?.asJsonArray

            val ringingResponse = RingingResponse(
                UUID.fromString(callId),
                params.get("caller_id_name").asString,
                params.get("caller_id_number").asString,
                sessionId,
                customHeaders?.toCustomHeaders() ?: arrayListOf()
            )
            client.emitSocketResponse(
                SocketResponse.messageReceived(
                    ReceivedMessageBody(
                        SocketMethod.RINGING.methodName,
                        ringingResponse
                    )
                )
            )
        }
    }

    override fun onIceCandidateReceived(iceCandidate: IceCandidate) {
        call?.apply {
            updateCallState(CallState.CONNECTING)
        }
    }

    override fun onDisablePushReceived(jsonObject: JsonObject) {
        Logger.d(
            message = Logger.formatMessage(
                "[%s] :: onDisablePushReceived [%s]",
                this@TelnyxClient.javaClass.simpleName,
                jsonObject
            )
        )
        val errorMessage = jsonObject.get("result").asJsonObject.get("message").asString
        val disablePushResponse = DisablePushResponse(
            errorMessage.contains(DisablePushResponse.SUCCESS_KEY),
            errorMessage
        )
        emitSocketResponse(
            SocketResponse.messageReceived(
                ReceivedMessageBody(
                    SocketMethod.RINGING.methodName,
                    disablePushResponse
                )
            )
        )
    }

    override fun onAttachReceived(jsonObject: JsonObject) {
        // reset reconnecting state
        reconnecting = false
        val params = jsonObject.getAsJsonObject("params")
        val offerCallId = UUID.fromString(params.get("callID").asString)

        calls[offerCallId]?.copy(
            context = context,
            client = this,
            socket = socket,
            sessionId = sessid,
            audioManager = audioManager!!,
            providedTurn = providedTurn!!,
            providedStun = providedStun!!,
            mutableCallStateFlow = calls[offerCallId]!!.mutableCallStateFlow,
        )?.apply {

            val remoteSdp = params.get("sdp").asString
            val voiceSdkID = jsonObject.getAsJsonPrimitive("voice_sdk_id")?.asString
            if (voiceSdkID != null) {
                Logger.d(message = "Voice SDK ID _ $voiceSdkID")
                this@TelnyxClient.voiceSDKID = voiceSdkID
            } else {
                Logger.e(message = "No Voice SDK ID")
            }

            // val callerName = params.get("caller_id_name").asString
            val callerNumber = params.get("caller_id_number").asString
            telnyxSessionId = UUID.fromString(params.get("telnyx_session_id").asString)
            telnyxLegId = UUID.fromString(params.get("telnyx_leg_id").asString)

            // Set global callID
            callId = offerCallId


            peerConnection = Peer(
                context,
                client,
                providedTurn,
                providedStun,
                offerCallId,
                prefetchIceCandidates,
                getForceRelayCandidate(),
                isAnswering = true
            ).also {
                // Check the global debug flag here for reattach scenarios
                if (isSocketDebug) {
                    val webRTCReporter = WebRTCReporter(
                        socket,
                        callId,
                        telnyxLegId?.toString(),
                        it,
                        false,
                        isSocketDebug
                    )
                    webRTCReporter.onCallQualityChange = { metrics ->
                        onCallQualityChange?.invoke(metrics)
                    }
                    webRTCReporter.startStats()
                    addWebRTCReporter(callId, webRTCReporter)
                }
            }

            peerConnection?.startLocalAudioCapture()

            peerConnection?.onRemoteSessionReceived(
                SessionDescription(
                    SessionDescription.Type.OFFER,
                    remoteSdp
                )
            )

            // Note: Codec preferences not applied during reconnection
            // Using default codec order during call recovery
            peerConnection?.answer(AppSdpObserver())

            val iceCandidateTimer = Timer()
            iceCandidateTimer.schedule(
                timerTask {
                    acceptReattachCall(callId, callerNumber)
                },
                Call.ICE_CANDIDATE_DELAY
            )
            calls[this.callId]?.updateCallState(CallState.ACTIVE)
            this.updateCallState(calls[this.callId]?.callStateFlow?.value ?: CallState.ACTIVE)
            calls[this.callId] = this.apply {
                updateCallState(CallState.ACTIVE)
            }
        } ?: run {
            Logger.e(message = "Call not found for Attach")
        }
    }

    override fun setCallRecovering() {
        call?.setCallRecovering()
    }

    override fun pingPong(socketConnectionMetrics: SocketConnectionMetrics?) {
        Logger.d(
            message = Logger.formatMessage(
                "[%s] :: pingPong - Quality: %s, Interval: %sms, Jitter: %sms",
                this@TelnyxClient.javaClass.simpleName,
                socketConnectionMetrics?.quality,
                socketConnectionMetrics?.averageIntervalMs,
                socketConnectionMetrics?.jitterMs
            )
        )
        
        // Store and emit the connection metrics
        socketConnectionMetrics?.let { metrics ->
            currentSocketConnectionMetrics = metrics
            _socketConnectionMetricsFlow.tryEmit(metrics)
        }
    }

    internal fun onRemoteSessionErrorReceived(errorMessage: String?) {
        stopMediaPlayer()
        errorMessage?.let { emitSocketResponse(SocketResponse.error(it)) }
    }

    /**
     * Disconnect from the TxSocket and unregister the provided network callback
     *
     * @see [ConnectivityHelper]
     * @see [TxSocket]
     */
    override fun onDisconnect() {
        emitSocketResponse(SocketResponse.disconnect())
        emitConnectionStatus(ConnectionStatus.DISCONNECTED)
        invalidateGatewayResponseTimer()
        resetGatewayCounters()
        unregisterNetworkCallback()
        
        // Clear connection metrics on disconnect
        currentSocketConnectionMetrics = null
        
        socket.destroy()
    }

    /**
     * Handles AI conversation messages received from the socket
     * Processes transcript updates and widget settings
     *
     * @param jsonObject the socket response containing AI conversation data
     */
    override fun onAiConversationReceived(jsonObject: JsonObject) {
        Logger.i(message = "AI CONVERSATION RECEIVED :: $jsonObject")

        try {
            val aiConversationResponse =
                Gson().fromJson(jsonObject, AiConversationResponse::class.java)
            val params = aiConversationResponse.aiConversationParams

            // Store widget settings if available
            params?.widgetSettings?.let { settings ->
                _currentWidgetSettings = settings
                Logger.i(message = "Widget settings updated :: $_currentWidgetSettings")
            }

            // Process message for transcript extraction
            processAiConversationForTranscript(params)

            // Emit socket response
            val receivedMessageBody = ReceivedMessageBody(
                method = SocketMethod.AI_CONVERSATION.methodName,
                result = aiConversationResponse
            )
            emitSocketResponse(SocketResponse.aiConversation(receivedMessageBody))

        } catch (e: Exception) {
            Logger.e(message = "Error processing AI conversation message: ${e.message}")
        }
    }

    /**
     * Handles modify messages received from the socket (e.g., updateMedia responses)
     * Processes ICE renegotiation responses and forwards them to the appropriate peer
     *
     * @param jsonObject the socket response containing modify data
     */
    override fun onModifyReceived(jsonObject: JsonObject) {
        Logger.i(message = "MODIFY RECEIVED :: $jsonObject")

        try {
            // The updateMedia response is nested inside the "result" object
            val resultObject = jsonObject.getAsJsonObject("result")
            val updateMediaResponse = Gson().fromJson(resultObject, UpdateMediaResponse::class.java)

            // Find the peer with the matching call ID and handle the response
            updateMediaResponse.callId.let { callId ->
                // find the call with this call ID, and take the peer from it
                val call = calls[callId]
                val peer = call?.peerConnection
                if (peer != null) {
                    peer.handleUpdateMediaResponse(updateMediaResponse.sdp)
                } else {
                    Logger.w(message = "No peer found for call ID: $callId in updateMedia response")
                }
            }

        } catch (e: Exception) {
            Logger.e(message = "Error processing modify message: ${e.message}")
            Logger.e(message = "JSON structure: ${jsonObject.toString()}")
        }
    }

    /**
     * Process AI conversation messages for transcript extraction
     */
    private fun processAiConversationForTranscript(params: AiConversationParams?) {
        if (params?.type == null) return

        when (params.type) {
            "conversation.item.created" -> handleConversationItemCreated(params)
            "response.text.delta" -> handleResponseTextDelta(params)
            // Other AI conversation message types are ignored for transcript
        }
    }

    /**
     * Handle user speech transcript from conversation.item.created messages
     */
    private fun handleConversationItemCreated(params: AiConversationParams) {
        val item = params.item
        if (item?.role != TranscriptItem.ROLE_USER || item.status != "completed") {
            return // Only handle completed user messages
        }

        val content = item.content
            ?.mapNotNull { it.transcript ?: it.text }
            ?.joinToString(" ") ?: ""

        if (content.isNotEmpty() && item.id != null) {
            val transcriptItem = TranscriptItem(
                id = item.id,
                role = TranscriptItem.ROLE_USER,
                content = content,
                timestamp = Date()
            )

            _transcript.add(transcriptItem)
            _transcriptUpdateFlow.tryEmit(_transcript.toList())
        }
    }

    /**
     * Handle AI response text deltas from response.text.delta messages
     */
    private fun handleResponseTextDelta(params: AiConversationParams) {
        val delta = params.delta ?: return
        val itemId = params.itemId ?: return

        // Initialize buffer for this response if not exists
        if (!assistantResponseBuffers.containsKey(itemId)) {
            assistantResponseBuffers[itemId] = StringBuilder()
        }
        assistantResponseBuffers[itemId]?.append(delta)

        // Create or update transcript item for this response
        val existingIndex = _transcript.indexOfFirst { it.id == itemId }
        val currentContent = assistantResponseBuffers[itemId]?.toString() ?: ""

        if (existingIndex >= 0) {
            // Update existing transcript item with accumulated content
            _transcript[existingIndex] = TranscriptItem(
                id = itemId,
                role = TranscriptItem.ROLE_ASSISTANT,
                content = currentContent,
                timestamp = _transcript[existingIndex].timestamp,
                isPartial = true
            )
        } else {
            // Create new transcript item
            val transcriptItem = TranscriptItem(
                id = itemId,
                role = TranscriptItem.ROLE_ASSISTANT,
                content = currentContent,
                timestamp = Date(),
                isPartial = true
            )
            _transcript.add(transcriptItem)
        }

        _transcriptUpdateFlow.tryEmit(_transcript.toList())
    }

    /**
     * Gets the forceRelayCandidate setting from the current session config
     */
    private fun getForceRelayCandidate(): Boolean {
        return credentialSessionConfig?.forceRelayCandidate
            ?: tokenSessionConfig?.forceRelayCandidate
            ?: false
    }

    /**
     * Returns a list of audio codecs supported by WebRTC for this device.
     *
     * This method creates a temporary WebRTC peer connection to query the
     * actual audio codecs supported by the WebRTC library. The temporary peer connection is
     * properly disposed of after querying. This ensures the returned codec list matches exactly
     * what WebRTC will use during actual calls.
     *
     * **Common codecs** returned include: Opus, PCMU, PCMA, G722, RED, CN, and telephone-event.
     *
     * **Usage**:
     * - Call this method **before** initiating a call to get the list of supported WebRTC codecs
     * - Use the returned list to construct your preferred codec order
     * - Pass your preferences to [newInvite] or [acceptCall] via the `preferredCodecs` parameter
     *
     * **For runtime codec queries**: If you need to query the exact codecs negotiated during an
     * active call, use [Call.getAvailableAudioCodecs] instead, which queries the active peer
     * connection without creating a temporary one.
     *
     * @return List of [AudioCodec] objects representing WebRTC-supported audio codecs
     *
     * @see Call.getAvailableAudioCodecs for runtime codec queries during active calls
     * @see newInvite
     * @see acceptCall
     *
     * @sample
     * ```kotlin
     * // Query supported codecs before making a call
     * val supportedCodecs = telnyxClient.getSupportedAudioCodecs()
     * println("WebRTC supports: ${supportedCodecs.map { it.mimeType }}")
     *
     * // Prefer Opus, then PCMU as fallback
     * val preferredCodecs = supportedCodecs.filter {
     *     it.mimeType == "audio/opus" || it.mimeType == "audio/PCMU"
     * }
     *
     * // Use in call
     * telnyxClient.newInvite(
     *     callerName = "John",
     *     callerNumber = "+1234567890",
     *     destinationNumber = "sip:destination",
     *     clientState = "state",
     *     preferredCodecs = preferredCodecs
     * )
     * ```
     */
    fun getSupportedAudioCodecs(): List<AudioCodec> {
<<<<<<< HEAD
        val supportedCodecs = mutableListOf<AudioCodec>()

        try {
            val codecList = MediaCodecList(MediaCodecList.ALL_CODECS)
            for (codecInfo in codecList.codecInfos) {
                if (!codecInfo.isEncoder) {
                    continue
                }

                for (type in codecInfo.supportedTypes) {
                    if (type.startsWith("audio/")) {
                        Logger.d(message = "Supported audio codec: ${codecInfo.name}, type: $type")

                        val audioCodec = mapTypeToAudioCodec(type)

                        // Avoid duplicates
                        if (!supportedCodecs.any { it.mimeType == audioCodec.mimeType }) {
                            supportedCodecs.add(audioCodec)
                        }
                    }
                }
            }
        } catch (e: Exception) {
            Logger.e(message = "Error retrieving supported audio codecs: ${e.message}")
        }

        return supportedCodecs
    }

    /**
     * Maps a codec type string to an AudioCodec object with appropriate settings.
     *
     * @param type The codec type string (e.g., "audio/opus")
     * @return AudioCodec object configured for the given type
     */
    private fun mapTypeToAudioCodec(type: String): AudioCodec {
        return when {
            type.contains("opus", ignoreCase = true) -> {
                AudioCodec(
                    channels = 2,
                    clockRate = 48000,
                    mimeType = "audio/opus",
                    sdpFmtpLine = "minptime=10;useinbandfec=1"
                )
            }

            type.contains("pcma", ignoreCase = true) || type.contains(
                "g711a",
                ignoreCase = true
            ) -> {
                AudioCodec(
                    channels = 1,
                    clockRate = 8000,
                    mimeType = "audio/PCMA"
                )
            }

            type.contains("pcmu", ignoreCase = true) || type.contains(
                "g711u",
                ignoreCase = true
            ) -> {
                AudioCodec(
                    channels = 1,
                    clockRate = 8000,
                    mimeType = "audio/PCMU"
                )
            }

            type.contains("g722", ignoreCase = true) -> {
                AudioCodec(
                    channels = 1,
                    clockRate = 16000,
                    mimeType = "audio/G722"
                )
            }

            type.contains("g729", ignoreCase = true) -> {
                AudioCodec(
                    channels = 1,
                    clockRate = 8000,
                    mimeType = "audio/G729"
                )
            }

            else -> {
                AudioCodec(
                    channels = 1,
                    clockRate = 8000,
                    mimeType = type
                )
            }
=======
        return try {
            Logger.d(message = "Querying WebRTC audio codecs via Peer companion object")

            // Use the efficient companion object method - no temporary Peer needed!
            val codecs = Peer.getSupportedAudioCodecs(context)

            Logger.d(message = "Retrieved ${codecs.size} audio codecs: ${codecs.map { it.mimeType }}")
            codecs
        } catch (e: Exception) {
            Logger.e(message = "Error retrieving supported audio codecs: ${e.message}")
            emptyList()
>>>>>>> 2edf3a5a
        }
    }

    override fun onCandidateReceived(jsonObject: JsonObject) {
        Logger.d(tag = "onCandidateReceived", message = "ICE CANDIDATE RECEIVED :: $jsonObject")

        if (jsonObject.has("params")) {
            val params = jsonObject.get("params").asJsonObject

            if (CandidateUtils.hasRequiredCandidateFields(params)) {
                val candidateString =
                    CandidateUtils.normalizeCandidateString(params.get("candidate").asString)
                val sdpMid = params.get("sdpMid").asString
                val sdpMLineIndex = params.get("sdpMLineIndex").asInt

                val callId = CandidateUtils.extractCallIdFromCandidate(params)

                // Process the candidate if we found a call ID
                callId?.let { id: UUID ->
                    processAndQueueCandidate(id, sdpMid, sdpMLineIndex, candidateString)
                } ?: Logger.w(
                    tag = "onCandidateReceived",
                    message = "Could not extract call ID from candidate message"
                )
            } else {
                Logger.w(
                    tag = "onCandidateReceived",
                    message = "Candidate message missing required fields (candidate, sdpMid, or sdpMLineIndex)"
                )
            }
        }
    }

    /**
     * Processes and queues the ICE candidate for the specified call.
     */
    private fun processAndQueueCandidate(
        callId: UUID,
        sdpMid: String,
        sdpMLineIndex: Int,
        candidateString: String
    ) {
        val call = calls[callId]
        call?.let {
            // Create pending ICE candidate and queue it instead of immediately adding
            // Note: We don't enhance the candidate string here because remoteIceParameters 
            // won't be available until after the remote description is set in onAnswerReceived
            val pendingCandidate = PendingIceCandidate(
                callId = callId,
                sdpMid = sdpMid,
                sdpMLineIndex = sdpMLineIndex,
                candidateString = candidateString,
                enhancedCandidateString = candidateString // Store original for now, will enhance later
            )

            // Add to pending candidates map
            synchronized(pendingIceCandidates) {
                val candidates = pendingIceCandidates.getOrPut(callId) { mutableListOf() }
                candidates.add(pendingCandidate)
                Logger.d(
                    tag = "onCandidateReceived",
                    message = "Queued ICE candidate for call $callId. Total queued: ${candidates.size}"
                )
            }
        } ?: Logger.w(tag = "onCandidateReceived", message = "No call found for ID: $callId")
    }

    override fun onEndOfCandidatesReceived(jsonObject: JsonObject) {
        Logger.d(message = "END OF CANDIDATES RECEIVED :: $jsonObject")
    }

    /**
     * Disconnects the TelnyxClient, resets all internal states, and stops any ongoing audio playback.
     * This method should be called when the client is no longer needed or when the user logs out.
     */
    fun disconnect() {
        Logger.d(message = "Disconnecting TelnyxClient and clearing states")
        onDisconnect()
    }

    private fun addWebRTCReporter(callId: UUID, webRTCReporter: WebRTCReporter) {
        webRTCReportersMap[callId] = webRTCReporter
    }

    private fun removeWebRTCReporter(callId: UUID): WebRTCReporter? {
        return webRTCReportersMap.remove(callId)
    }

    private fun getWebRTCReporter(callId: UUID): WebRTCReporter? {
        return webRTCReportersMap[callId]
    }
}<|MERGE_RESOLUTION|>--- conflicted
+++ resolved
@@ -349,7 +349,6 @@
      * @param destinationNumber The phone number or SIP address that received the call
      * @param customHeaders Optional custom SIP headers to include in the response
      * @param debug When true, enables real-time call quality metrics
-     * @param preferredCodecs Optional list of preferred audio codecs for the call
      * @param useTrickleIce When true, enables trickle ICE for faster call setup
      * @return The [Call] instance representing the accepted call
      */
@@ -357,13 +356,8 @@
         callId: UUID,
         destinationNumber: String,
         customHeaders: Map<String, String>? = null,
-<<<<<<< HEAD
         debug: Boolean = false,
-        preferredCodecs: List<AudioCodec>? = null,
         useTrickleIce: Boolean = false
-=======
-        debug: Boolean = false
->>>>>>> 2edf3a5a
     ): Call {
         val callDebug = debug
         val socketPortalDebug = isSocketDebug
@@ -388,7 +382,6 @@
             setSpeakerMode(speakerState)
             client.callOngoing()
 
-<<<<<<< HEAD
             // Helper function to send answer immediately for trickle ICE
             fun sendAnswerImmediately() {
                 val generatedAnswerSdp = peerConnection?.getLocalDescription()?.description
@@ -420,7 +413,6 @@
                                 callId = callId,
                                 destinationNumber = destinationNumber,
                                 customHeaders = customHeaders?.toCustomHeaders() ?: arrayListOf(),
-                                preferredCodecs = preferredCodecs
                             ),
                             trickle = true
                         )
@@ -451,16 +443,6 @@
                         }
                     }
 
-=======
-            // Create the answer SDP
-            peerConnection?.answer(AppSdpObserver())
-
-
-            CoroutineScope(Dispatchers.IO).launch {
-                try {
-                    Logger.d(tag = "AcceptCall", message = "Waiting for first ICE candidate...")
-                    peerConnection?.firstCandidateDeferred?.await() // Wait for first candidate
->>>>>>> 2edf3a5a
                     Logger.d(
                         tag = "AcceptCall",
                         message = "Answer sent successfully with trickle ICE for call $callId"
@@ -505,7 +487,6 @@
                                     generatedAnswerSdp
                                 )
 
-<<<<<<< HEAD
                                 // Add trickle ICE capability to SDP if trickle ICE is enabled
                                 if (useTrickleIce) {
                                     finalAnswerSdp =
@@ -515,20 +496,6 @@
                                 Logger.d(
                                     tag = "SDP_Modify",
                                     message = "[Original Answer SDP After Wait]:\n$generatedAnswerSdp"
-=======
-                            val uuid: String = UUID.randomUUID().toString()
-                            val answerBodyMessage = SendingMessageBody(
-                                uuid, SocketMethod.ANSWER.methodName,
-                                CallParams(
-                                    sessid = sessionId,
-                                    sdp = finalAnswerSdp,
-                                    dialogParams = CallDialogParams(
-                                        callId = callId,
-                                        destinationNumber = destinationNumber,
-                                        customHeaders = customHeaders?.toCustomHeaders()
-                                            ?: arrayListOf()
-                                    )
->>>>>>> 2edf3a5a
                                 )
                                 Logger.d(
                                     tag = "SDP_Modify",
@@ -546,7 +513,6 @@
                                             destinationNumber = destinationNumber,
                                             customHeaders = customHeaders?.toCustomHeaders()
                                                 ?: arrayListOf(),
-                                            preferredCodecs = preferredCodecs
                                         ),
                                         trickle = if (useTrickleIce) true else null
                                     )
@@ -3091,99 +3057,6 @@
      * ```
      */
     fun getSupportedAudioCodecs(): List<AudioCodec> {
-<<<<<<< HEAD
-        val supportedCodecs = mutableListOf<AudioCodec>()
-
-        try {
-            val codecList = MediaCodecList(MediaCodecList.ALL_CODECS)
-            for (codecInfo in codecList.codecInfos) {
-                if (!codecInfo.isEncoder) {
-                    continue
-                }
-
-                for (type in codecInfo.supportedTypes) {
-                    if (type.startsWith("audio/")) {
-                        Logger.d(message = "Supported audio codec: ${codecInfo.name}, type: $type")
-
-                        val audioCodec = mapTypeToAudioCodec(type)
-
-                        // Avoid duplicates
-                        if (!supportedCodecs.any { it.mimeType == audioCodec.mimeType }) {
-                            supportedCodecs.add(audioCodec)
-                        }
-                    }
-                }
-            }
-        } catch (e: Exception) {
-            Logger.e(message = "Error retrieving supported audio codecs: ${e.message}")
-        }
-
-        return supportedCodecs
-    }
-
-    /**
-     * Maps a codec type string to an AudioCodec object with appropriate settings.
-     *
-     * @param type The codec type string (e.g., "audio/opus")
-     * @return AudioCodec object configured for the given type
-     */
-    private fun mapTypeToAudioCodec(type: String): AudioCodec {
-        return when {
-            type.contains("opus", ignoreCase = true) -> {
-                AudioCodec(
-                    channels = 2,
-                    clockRate = 48000,
-                    mimeType = "audio/opus",
-                    sdpFmtpLine = "minptime=10;useinbandfec=1"
-                )
-            }
-
-            type.contains("pcma", ignoreCase = true) || type.contains(
-                "g711a",
-                ignoreCase = true
-            ) -> {
-                AudioCodec(
-                    channels = 1,
-                    clockRate = 8000,
-                    mimeType = "audio/PCMA"
-                )
-            }
-
-            type.contains("pcmu", ignoreCase = true) || type.contains(
-                "g711u",
-                ignoreCase = true
-            ) -> {
-                AudioCodec(
-                    channels = 1,
-                    clockRate = 8000,
-                    mimeType = "audio/PCMU"
-                )
-            }
-
-            type.contains("g722", ignoreCase = true) -> {
-                AudioCodec(
-                    channels = 1,
-                    clockRate = 16000,
-                    mimeType = "audio/G722"
-                )
-            }
-
-            type.contains("g729", ignoreCase = true) -> {
-                AudioCodec(
-                    channels = 1,
-                    clockRate = 8000,
-                    mimeType = "audio/G729"
-                )
-            }
-
-            else -> {
-                AudioCodec(
-                    channels = 1,
-                    clockRate = 8000,
-                    mimeType = type
-                )
-            }
-=======
         return try {
             Logger.d(message = "Querying WebRTC audio codecs via Peer companion object")
 
@@ -3195,7 +3068,6 @@
         } catch (e: Exception) {
             Logger.e(message = "Error retrieving supported audio codecs: ${e.message}")
             emptyList()
->>>>>>> 2edf3a5a
         }
     }
 
