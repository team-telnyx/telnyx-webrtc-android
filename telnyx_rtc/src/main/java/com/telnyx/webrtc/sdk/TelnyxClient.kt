/*
 * Copyright © 2021 Telnyx LLC. All rights reserved.
 */

package com.telnyx.webrtc.sdk

import android.content.Context
import android.media.AudioManager
import android.media.MediaPlayer
import android.net.ConnectivityManager
import android.net.Uri
import android.os.Handler
import android.os.Looper
import android.os.PowerManager
import android.util.Log
import androidx.appcompat.app.AppCompatActivity
import androidx.lifecycle.*
import com.google.gson.Gson
import com.google.gson.JsonObject
import com.telnyx.webrtc.sdk.TelnyxClient.RingtoneType.RAW
import com.telnyx.webrtc.sdk.TelnyxClient.RingtoneType.URI
import com.telnyx.webrtc.sdk.TelnyxClient.SpeakerMode.EARPIECE
import com.telnyx.webrtc.sdk.TelnyxClient.SpeakerMode.SPEAKER
import com.telnyx.webrtc.sdk.TelnyxClient.SpeakerMode.UNASSIGNED
import com.telnyx.webrtc.sdk.model.*
import com.telnyx.webrtc.sdk.peer.Peer
import com.telnyx.webrtc.sdk.socket.TxSocket
import com.telnyx.webrtc.sdk.socket.TxSocketListener
import com.telnyx.webrtc.sdk.stats.WebRTCReporter
import com.telnyx.webrtc.sdk.telnyx_rtc.BuildConfig
import com.telnyx.webrtc.sdk.utilities.ConnectivityHelper
import com.telnyx.webrtc.sdk.utilities.Logger
import com.telnyx.webrtc.sdk.utilities.TxLogger
import com.telnyx.webrtc.sdk.utilities.encodeBase64
import com.telnyx.webrtc.sdk.verto.receive.*
import com.telnyx.webrtc.sdk.verto.send.*
import kotlinx.coroutines.*
import com.telnyx.webrtc.lib.IceCandidate
import com.telnyx.webrtc.lib.SessionDescription
import com.telnyx.webrtc.sdk.utilities.SdpUtils
import java.util.*
import kotlin.concurrent.timerTask

/**
 * The TelnyxClient class that can be used to control the SDK. Create / Answer calls, change audio device, etc.
 *
 * @param context the Context that the application is using
 */
class TelnyxClient(
    var context: Context,
) : TxSocketListener {

    internal var webRTCReporter: WebRTCReporter? = null

    /**
     * Enum class that defines the type of ringtone resource.
     *
     * @property RAW The ringtone is a raw resource in the app
     * @property URI The ringtone is referenced by a URI
     */
    enum class RingtoneType {
        RAW,
        URI
    }

    /*
    * Add Later: Support current audio device i.e speaker or earpiece or bluetooth for incoming calls
    * */
    /**
     * Enum class that defines the current audio output mode.
     *
     * @property SPEAKER Audio output through the device's loudspeaker
     * @property EARPIECE Audio output through the device's earpiece
     * @property UNASSIGNED No specific audio output mode assigned
     */
    enum class SpeakerMode {
        SPEAKER,
        EARPIECE,
        UNASSIGNED
    }

    /**
     * Companion object containing constant values used throughout the client.
     */
    companion object {
        /** Number of times to retry registration */
        const val RETRY_REGISTER_TIME = 3

        /** Number of times to retry connection */
        const val RETRY_CONNECT_TIME = 3

        /** Delay in milliseconds before gateway response timeout */
        const val GATEWAY_RESPONSE_DELAY: Long = 3000

        /** Delay in milliseconds before attempting to reconnect */
        const val RECONNECT_DELAY: Long = 1000

        /** Timeout in milliseconds for reconnection attempts (60 seconds) */
        const val RECONNECT_TIMEOUT: Long = 60000

        /** Timeout dividend*/
        const val TIMEOUT_DIVISOR: Long = 1000
    }

    private var credentialSessionConfig: CredentialConfig? = null
    private var tokenSessionConfig: TokenConfig? = null
    private var reconnecting = false

    // Reconnection timeout timer
    private var reconnectTimeOutJob: Job? = null

    // Gateway registration variables
    private var autoReconnectLogin: Boolean = true
    private var gatewayResponseTimer: Timer? = null
    private var waitingForReg = true
    private var registrationRetryCounter = 0
    private var connectRetryCounter = 0
    private var gatewayState = "idle"
    private var speakerState: SpeakerMode = UNASSIGNED

    internal var socket: TxSocket
    private var providedHostAddress: String? = null
    private var providedPort: Int? = null
    internal var providedTurn: String? = null
    internal var providedStun: String? = null
    private var voiceSDKID: String? = null

    private var isDebug = false

    // MediaPlayer for ringtone / ringbacktone
    private var mediaPlayer: MediaPlayer? = null

    var sessid: String // sessid used to recover calls when reconnecting
    lateinit var socketResponseLiveData: MutableLiveData<SocketResponse<ReceivedMessageBody>>
    val wsMessagesResponseLiveDate = MutableLiveData<JsonObject>()

    private val audioManager =
        context.getSystemService(AppCompatActivity.AUDIO_SERVICE) as? AudioManager

    // Keeps track of all the created calls by theirs UUIDs
    internal val calls: MutableMap<UUID, Call> = mutableMapOf()

    @Deprecated("telnyxclient.call is deprecated. Use telnyxclient.[option] instead. e.g telnyxclient.newInvite()")
    val call: Call? by lazy {
        if (calls.isNotEmpty()) {
            val allCalls = calls.values
            val activeCall = allCalls.firstOrNull { it.callStateFlow.value == CallState.ACTIVE }
            activeCall ?: allCalls.first() // return the first
        } else {
            buildCall()
        }
    }


    private var isCallPendingFromPush: Boolean = false
    private var pushMetaData: PushMetaData? = null

    /**
     * Processes an incoming call notification from a push message.
     *
     * @param metaData The push notification metadata containing call information
     */
    private fun processCallFromPush(metaData: PushMetaData) {
        Logger.d("processCallFromPush PushMetaData", metaData.toJson())
        isCallPendingFromPush = true
        this.pushMetaData = metaData
    }

    /**
     * Build a call containing all required parameters.
     * Will return null if there has been no session established (No successful connection and login)
     * @return [Call]
     */
    private fun buildCall(): Call? {
        if (!BuildConfig.IS_TESTING.get()) {
            sessid.let {
                return Call(
                    context,
                    this,
                    socket,
                    sessid,
                    audioManager!!,
                    providedTurn!!,
                    providedStun!!,
                )
            }
        } else {
            // We are testing, and will instead return a mocked call.
            return null
        }
    }


    /**
     * Accepts an incoming call invitation.
     *
     * @param callId The unique identifier of the incoming call
     * @param destinationNumber The phone number or SIP address that received the call
     * @param customHeaders Optional custom SIP headers to include in the response
     * @param debug When true, enables real-time call quality metrics
     * @return The [Call] instance representing the accepted call
     */
    fun acceptCall(
        callId: UUID,
        destinationNumber: String,
        customHeaders: Map<String, String>? = null,
        debug: Boolean = false
    ): Call {
        var callDebug = debug
        var socketPortalDebug = isDebug

        val acceptCall =
            calls[callId] ?: throw IllegalStateException("Call not found for ID: $callId")

        // Use apply block to get the correct context for Call members/extensions
        acceptCall.apply {
            val originalOfferSdp = inviteResponse?.sdp
            if (originalOfferSdp == null) {
                Logger.e(message = "Cannot accept call $callId, original offer SDP is missing.")
                updateCallState(CallState.ERROR)
                return@apply
            }

            // Actions to perform immediately
            client.stopMediaPlayer()
            setSpeakerMode(speakerState)
            client.callOngoing()

            CoroutineScope(Dispatchers.IO).launch {
                try {
                    Logger.d(tag = "AcceptCall", message = "Waiting for first ICE candidate...")
                    peerConnection?.firstCandidateDeferred?.await() // Wait for first candidate
                    Logger.d(
                        tag = "AcceptCall",
                        message = "First ICE candidate received. Setting up negotiation complete callback."
                    )

                    // Now set the callback for when ICE negotiation stabilizes (timer expires)
                    peerConnection?.setOnNegotiationComplete { // This also starts the negotiation timer
                        Logger.d(
                            tag = "AcceptCall",
                            message = "ICE negotiation complete. Proceeding to send answer."
                        )
                        val generatedAnswerSdp = peerConnection?.getLocalDescription()?.description
                        if (generatedAnswerSdp == null) {
                            updateCallState(CallState.ERROR)
                            Logger.e(message = "Failed to generate local description (Answer SDP) after negotiation for call $callId")
                        } else {
                            // Use the SdpUtils to modify the SDP
                            val finalAnswerSdp = SdpUtils.modifyAnswerSdpToIncludeOfferCodecs(
                                originalOfferSdp,
                                generatedAnswerSdp
                            )
                            Logger.d(
                                tag = "SDP_Modify",
                                message = "[Original Answer SDP After Wait]:\n$generatedAnswerSdp"
                            )
                            Logger.d(
                                tag = "SDP_Modify",
                                message = "[Final Answer SDP After Wait]:\n$finalAnswerSdp"
                            )

                            val uuid: String = UUID.randomUUID().toString()
                            val answerBodyMessage = SendingMessageBody(
                                uuid, SocketMethod.ANSWER.methodName,
                                CallParams(
                                    sessid = sessionId,
                                    sdp = finalAnswerSdp,
                                    dialogParams = CallDialogParams(
                                        callId = callId,
                                        destinationNumber = destinationNumber,
                                        customHeaders = customHeaders?.toCustomHeaders()
                                            ?: arrayListOf()
                                    )
                                )
                            )
                            socket.send(answerBodyMessage)
                            updateCallState(CallState.ACTIVE)

                            // Start stats collection if debug is enabled
                            if (callDebug || socketPortalDebug) {
                                if (webRTCReporter == null) {
                                    webRTCReporter = WebRTCReporter(
                                        socket,
                                        callId,
                                        getTelnyxLegId()?.toString(),
                                        peerConnection!!,
                                        callDebug,
                                        socketPortalDebug
                                    )
                                    webRTCReporter?.onCallQualityChange = { metrics ->
                                        onCallQualityChange?.invoke(metrics)
                                    }
                                    webRTCReporter?.startStats()
                                }
                            }

                            Logger.d(
                                tag = "AcceptCall",
                                message = "Answer sent successfully for call $callId"
                            )
                        }
                    }
                } catch (e: Exception) {
                    Logger.e(
                        tag = "AcceptCall",
                        message = "Error during async accept process for call $callId: ${e.message}"
                    )
                    updateCallState(CallState.ERROR)
                }
            }
        }

        this.addToCalls(acceptCall) // Keep this outside apply if needed, or it's implicitly done
        // Return the call object immediately (non-blocking)
        return acceptCall
    }


    /**
     * Creates a new outgoing call invitation.
     *
     * @param callerName The name of the caller to display
     * @param callerNumber The phone number of the caller
     * @param destinationNumber The phone number or SIP address to call
     * @param clientState Additional state information to pass with the call
     * @param customHeaders Optional custom SIP headers to include with the call
     * @return A new [Call] instance representing the outgoing call
     */
    fun newInvite(
        callerName: String,
        callerNumber: String,
        destinationNumber: String,
        clientState: String,
        customHeaders: Map<String, String>? = null,
        debug: Boolean = false
    ): Call {
<<<<<<< HEAD
        var callDebug = debug
        var socketPortalDebug = isDebug
        val inviteCall = call!!.copy(
=======
        val inviteCallId: UUID = UUID.randomUUID()

        val inviteCall = Call(
>>>>>>> 8d422144
            context = context,
            client = this,
            socket = socket,
            sessionId = sessid,
            audioManager = audioManager!!,
            providedTurn = providedTurn!!,
            providedStun = providedStun!!
        ).apply {
            callId = inviteCallId
<<<<<<< HEAD
            val call = this

            // Create new peer
            peerConnection = Peer(context, client, providedTurn, providedStun, callId) {
                iceCandidateList.add(it)
            }.also {
                // Create reporter if per-call debug is enabled or config debug is enabled
                if (callDebug || socketPortalDebug) {
=======

            peerConnection = Peer(context, client, providedTurn, providedStun, inviteCallId) { candidate ->
                addIceCandidateInternal(candidate)
            }.also {

                // Create reporter if per-call debug is enabled
                if (debug) {
>>>>>>> 8d422144
                    webRTCReporter =
                        WebRTCReporter(socket, callId, this.getTelnyxLegId()?.toString(), it, callDebug, socketPortalDebug)
                    if (callDebug) {
                        webRTCReporter?.onCallQualityChange = { metrics ->
                            onCallQualityChange?.invoke(metrics)
                        }
                    }
                    webRTCReporter?.startStats()
                }
            }

            peerConnection?.startLocalAudioCapture()

            startOutgoingCallInternal(
                callerName = callerName,
                callerNumber = callerNumber,
                destinationNumber = destinationNumber,
                clientState = clientState,
                customHeaders = customHeaders
            )

            client.callOngoing()
            client.playRingBackTone()
        }
        this.addToCalls(inviteCall)
        return inviteCall
    }


    /**
     * Ends an ongoing call with a provided callID, the unique UUID belonging to each call
     * @param callId, the callId provided with the invitation
     * @see [Call]
     */
    fun endCall(callId: UUID) {
        val endCall = calls[callId]
        endCall?.apply {
            val uuid: String = UUID.randomUUID().toString()
            val byeMessageBody = SendingMessageBody(
                uuid, SocketMethod.BYE.methodName,
                ByeParams(
                    sessionId,
                    CauseCode.USER_BUSY.code,
                    CauseCode.USER_BUSY.name,
                    ByeDialogParams(
                        callId
                    )
                )
            )
            val byeResponse = ByeResponse(callId)
            // send bye message to the UI
            client.socketResponseLiveData.postValue(
                SocketResponse.messageReceived(
                    ReceivedMessageBody(
                        SocketMethod.BYE.methodName,
                        byeResponse
                    )
                )
            )
            updateCallState(CallState.DONE)

            // Stop reporter before releasing the peer connection
            webRTCReporter?.stopStats()
            webRTCReporter = null // Clear the reporter instance
            client.removeFromCalls(callId)
            client.callNotOngoing()
            socket.send(byeMessageBody)
            resetCallOptions()
            client.stopMediaPlayer()
            peerConnection?.release()
            peerConnection = null
            answerResponse = null
            inviteResponse = null
        }
    }

    /**
     * Add specified call to the calls MutableMap
     * @param call, and instance of [Call]
     */
    internal fun addToCalls(call: Call) {
        calls[call.callId] = call
    }

    /**
     * Remove specified call from the calls MutableMap
     * @param callId, the UUID used to identify a specific
     */
    internal fun removeFromCalls(callId: UUID) {
        calls.remove(callId)
    }

    private var socketReconnection: TxSocket? = null

    internal var isNetworkCallbackRegistered = false
    private val networkCallback = object : ConnectivityHelper.NetworkCallback() {
        override fun onNetworkAvailable() {
            Logger.d(
                message = Logger.formatMessage(
                    "[%s] :: There is a network available",
                    this@TelnyxClient.javaClass.simpleName
                )
            )
            // User has been logged in
            resetGatewayCounters()
            if (reconnecting && credentialSessionConfig != null || tokenSessionConfig != null) {
                runBlocking { reconnectToSocket() }
            }
        }

        override fun onNetworkUnavailable() {
            Logger.d(
                message = Logger.formatMessage(
                    "[%s] :: There is no network available",
                    this@TelnyxClient.javaClass.simpleName
                )
            )
            reconnecting = true

            Handler(Looper.getMainLooper()).postDelayed(Runnable {
                if (!ConnectivityHelper.isNetworkEnabled(context)) {
                    getActiveCalls().forEach { (_, call) ->
                        call.updateCallState(CallState.DROPPED)
                    }
                    socketResponseLiveData.postValue(SocketResponse.error("No Network Connection"))
                } else {
                    //Network is switched here. Either from Wifi to LTE or vice-versa
                    runBlocking { reconnectToSocket() }
                }
            }, RECONNECT_DELAY)
        }
    }

    /**
     * Reconnect to the Telnyx socket using saved Telnyx Config - either Token or Credential based
     * @see [TxSocket]
     * @see [TelnyxConfig]
     */
    private suspend fun reconnectToSocket() = withContext(Dispatchers.Default) {
        // Start the reconnection timer to track timeout
        startReconnectionTimer()

        //Disconnect active calls for reconnection
        getActiveCalls().forEach { (_, call) ->
            webRTCReporter?.pauseStats()
            call.peerConnection?.disconnect()
            call.updateCallState(CallState.RECONNECTING)
        }

        //Delay for network to be properly established
        delay(RECONNECT_DELAY)

        // Create new socket connection
        socketReconnection = TxSocket(
            socket.host_address,
            socket.port
        )
        // Cancel old socket coroutines
        socket.cancel("TxSocket destroyed, initializing new socket and connecting.")
        // Destroy old socket
        socket.destroy()
        launch {
            // Socket is now the reconnectionSocket
            socket = socketReconnection!!

            if (providedHostAddress == null) {
                providedHostAddress =
                    if (pushMetaData == null) Config.TELNYX_PROD_HOST_ADDRESS
                    else
                        Config.TELNYX_PROD_HOST_ADDRESS
            }

            if (voiceSDKID != null) {
                pushMetaData = PushMetaData(
                    callerName = "",
                    callerNumber = "",
                    callId = "",
                    voiceSdkId = voiceSDKID
                )
            }

            // Connect to new socket
            socket.connect(this@TelnyxClient, providedHostAddress, providedPort, pushMetaData) {

                //We can safely assume that the socket is connected at this point
                // Login with stored configuration
                credentialSessionConfig?.let {
                    credentialLogin(it)
                } ?: tokenLogin(tokenSessionConfig!!)

                // Change an ongoing call's socket to the new socket.
                call?.let { call?.socket = socket }
            }

        }
    }

    init {
        // Generate random UUID for sessid param, convert it to string and set globally
        sessid = UUID.randomUUID().toString()

        socketResponseLiveData =
            MutableLiveData<SocketResponse<ReceivedMessageBody>>(SocketResponse.initialised())
        socket = TxSocket(
            host_address = Config.TELNYX_PROD_HOST_ADDRESS,
            port = Config.TELNYX_PORT
        )
        registerNetworkCallback()
    }

    private var rawRingtone: Any? = null
    private var rawRingbackTone: Int? = null

    /**
     * Return the saved ringtone reference
     * @returns [Int]
     */
    /**
     * Gets the currently configured ringtone resource.
     *
     * @return The ringtone resource reference, or null if none is set
     */
    fun getRawRingtone(): Any? {
        return rawRingtone
    }

    /**
     * Return the saved ringback tone reference
     * @returns [Int]
     */
    /**
     * Gets the currently configured ringback tone resource.
     *
     * @return The ringback tone resource reference, or null if none is set
     */
    fun getRawRingbackTone(): Int? {
        return rawRingbackTone
    }

    /**
     * Connects to the socket using this client as the listener
     * Will respond with 'No Network Connection' if there is no network available
     * @see [TxSocket]
     * @param providedServerConfig, the TxServerConfiguration used to connect to the socket
     * @param txPushMetaData, the push metadata used to connect to a call from push
     * (Get this from push notification - fcm data payload)
     * required for push calls to work
     *
     */
    @Deprecated(
        "this telnyxclient.connect is deprecated." +
                " Use telnyxclient.connect(providedServerConfig,txPushMetaData," +
                "credential or tokenLogin) instead."
    )
    fun connect(
        providedServerConfig: TxServerConfiguration = TxServerConfiguration(),
        txPushMetaData: String? = null,
    ) {

        socketResponseLiveData.postValue(SocketResponse.initialised())
        waitingForReg = true
        invalidateGatewayResponseTimer()
        resetGatewayCounters()

        providedHostAddress = if (txPushMetaData != null) {
            val metadata = Gson().fromJson(txPushMetaData, PushMetaData::class.java)
            processCallFromPush(metadata)
            providedServerConfig.host
        } else {
            providedServerConfig.host
        }

        socket = TxSocket(
            host_address = providedHostAddress!!,
            port = providedServerConfig.port
        )

        providedPort = providedServerConfig.port
        providedTurn = providedServerConfig.turn
        providedStun = providedServerConfig.stun
        if (ConnectivityHelper.isNetworkEnabled(context)) {
            Logger.d(message = "Provided Host Address: $providedHostAddress")
            socket.connect(this, providedHostAddress, providedPort, pushMetaData) {

            }
        } else {
            socketResponseLiveData.postValue(SocketResponse.error("No Network Connection"))
        }
    }


    /**
     * Connects to the socket by credential and using this client as the listener
     * Will respond with 'No Network Connection' if there is no network available
     * @see [TxSocket]
     * @param providedServerConfig, the TxServerConfiguration used to connect to the socket
     * @param txPushMetaData, the push metadata used to connect to a call from push
     * (Get this from push notification - fcm data payload)
     * required fot push calls to work
     * @param credentialConfig, represents a SIP user for login - credential based
     * @param autoLogin, if true, the SDK will automatically log in with
     * the provided credentials on connection established
     * We recommend setting this to true
     *
     */
    fun connect(
        providedServerConfig: TxServerConfiguration = TxServerConfiguration(),
        credentialConfig: CredentialConfig,
        txPushMetaData: String? = null,
        autoLogin: Boolean = true,
    ) {

        socketResponseLiveData.postValue(SocketResponse.initialised())
        waitingForReg = true
        invalidateGatewayResponseTimer()
        resetGatewayCounters()

        setSDKLogLevel(credentialConfig.logLevel, credentialConfig.customLogger)


        providedHostAddress = if (txPushMetaData != null) {
            val metadata = Gson().fromJson(txPushMetaData, PushMetaData::class.java)
            processCallFromPush(metadata)
            providedServerConfig.host
        } else {
            providedServerConfig.host
        }

        socket = TxSocket(
            host_address = providedHostAddress!!,
            port = providedServerConfig.port
        )

        providedPort = providedServerConfig.port
        providedTurn = providedServerConfig.turn
        providedStun = providedServerConfig.stun
        if (ConnectivityHelper.isNetworkEnabled(context)) {
            Logger.d(message = "Provided Host Address: $providedHostAddress")
            if (voiceSDKID != null) {
                pushMetaData = PushMetaData(
                    callerName = "",
                    callerNumber = "",
                    callId = "",
                    voiceSdkId = voiceSDKID
                )
            }
            socket.connect(this, providedHostAddress, providedPort, pushMetaData) {
                if (autoLogin) {
                    credentialLogin(credentialConfig)
                }
            }
        } else {
            socketResponseLiveData.postValue(SocketResponse.error("No Network Connection"))
        }
    }

    /**
     * Connects to the socket by token and using this client as the listener
     * Will respond with 'No Network Connection' if there is no network available
     * @see [TxSocket]
     * @param providedServerConfig, the TxServerConfiguration used to connect to the socket
     * @param txPushMetaData, the push metadata used to connect to a call from push
     * (Get this from push notification - fcm data payload)
     * required fot push calls to work
     * @param tokenConfig, represents a SIP user for login - token based
     * @param autoLogin, if true, the SDK will automatically log in with
     * the provided credentials on connection established
     * We recommend setting this to true
     *
     */
    fun connect(
        providedServerConfig: TxServerConfiguration = TxServerConfiguration(),
        tokenConfig: TokenConfig,
        txPushMetaData: String? = null,
        autoLogin: Boolean = true,
    ) {

        socketResponseLiveData.postValue(SocketResponse.initialised())
        waitingForReg = true
        invalidateGatewayResponseTimer()
        resetGatewayCounters()

        setSDKLogLevel(tokenConfig.logLevel, tokenConfig.customLogger)

        providedHostAddress = if (txPushMetaData != null) {
            val metadata = Gson().fromJson(txPushMetaData, PushMetaData::class.java)
            processCallFromPush(metadata)
            providedServerConfig.host
        } else {
            providedServerConfig.host
        }

        socket = TxSocket(
            host_address = providedHostAddress!!,
            port = providedServerConfig.port
        )

        providedPort = providedServerConfig.port
        providedTurn = providedServerConfig.turn
        providedStun = providedServerConfig.stun
        if (ConnectivityHelper.isNetworkEnabled(context)) {
            Logger.d(message = "Provided Host Address: $providedHostAddress")
            if (voiceSDKID != null) {
                pushMetaData = PushMetaData(
                    callerName = "",
                    callerNumber = "",
                    callId = "",
                    voiceSdkId = voiceSDKID
                )
            }
            socket.connect(this, providedHostAddress, providedPort, pushMetaData) {
                if (autoLogin) {
                    tokenLogin(tokenConfig)
                }
            }
        } else {
            socketResponseLiveData.postValue(SocketResponse.error("No Network Connection"))
        }
    }


    /**
     * Sets the callOngoing state to true. This can be used to see if the SDK thinks a call is ongoing.
     */
    internal fun callOngoing() {
        socket.callOngoing()
    }

    /**
     * Sets the callOngoing state to false if the [calls] MutableMap is empty
     * @see [calls]
     */
    internal fun callNotOngoing() {
        if (calls.isEmpty()) {
            socket.callNotOngoing()
        }
    }

    /**
     * register network state change callback.
     * @see [ConnectivityManager]
     */
    private fun registerNetworkCallback() {
        context.let {
            ConnectivityHelper.registerNetworkStatusCallback(it, networkCallback)
            isNetworkCallbackRegistered = true
        }
    }

    /**
     * Unregister network state change callback.
     * @see [ConnectivityManager]
     */
    private fun unregisterNetworkCallback() {
        if (isNetworkCallbackRegistered) {
            context.let {
                ConnectivityHelper.unregisterNetworkStatusCallback(it, networkCallback)
                isNetworkCallbackRegistered = false
            }
        }
    }

    /**
     * Returns the socket response in the form of LiveData
     * The format of each message is provided in SocketResponse and ReceivedMessageBody
     * @see [SocketResponse]
     * @see [ReceivedMessageBody]
     */
    fun getSocketResponse(): LiveData<SocketResponse<ReceivedMessageBody>> = socketResponseLiveData

    /**
     * Returns the  json messages from socket in the form of LiveData used for debugging purposes
     */
    fun getWsMessageResponse(): LiveData<JsonObject> = wsMessagesResponseLiveDate

    /**
     * Returns all active calls that have been stored in our calls MutableMap
     * The MutableMap is converted into a Map - preventing any changes by the SDK User
     *
     * @see [calls]
     */
    fun getActiveCalls(): Map<UUID, Call> {
        return calls.toMap()
    }

    /**
     * Logs the user in with credentials provided via CredentialConfig
     *
     * @param config, the CredentialConfig used to log in
     * @see [CredentialConfig]
     */
    @Deprecated("telnyxclient.credentialLogin is deprecated. Use telnyxclient.connect(..) instead.")
    fun credentialLogin(config: CredentialConfig) {

        val uuid: String = UUID.randomUUID().toString()
        val user = config.sipUser
        val password = config.sipPassword
        val fcmToken = config.fcmToken
        val logLevel = config.logLevel
        val customLogger = config.customLogger
        autoReconnectLogin = config.autoReconnect

        Config.USERNAME = config.sipUser
        Config.PASSWORD = config.sipPassword

        credentialSessionConfig = config

        isDebug = config.debug

        setSDKLogLevel(logLevel, customLogger)

        config.ringtone?.let {
            rawRingtone = it
        }
        config.ringBackTone?.let {
            rawRingbackTone = it
        }

        var firebaseToken = ""
        if (fcmToken != null) {
            firebaseToken = fcmToken
        }

        val notificationJsonObject = JsonObject()
        notificationJsonObject.addProperty("push_device_token", firebaseToken)
        notificationJsonObject.addProperty("push_notification_provider", "android")

        val loginMessage = SendingMessageBody(
            id = uuid,
            method = SocketMethod.LOGIN.methodName,
            params = LoginParam(
                loginToken = null,
                login = user,
                passwd = password,
                userVariables = notificationJsonObject,
                loginParams = mapOf("attach_call" to "true"),
                sessid = sessid
            )
        )
        Logger.d(message = "Auto login with credentialConfig")

        socket.send(loginMessage)
    }


    /**
     * Disables push notifications for current logged in user.
     *
     * NB : Push Notifications are enabled by default after login
     *
     * returns : {"jsonrpc":"2.0","id":"","result":{"message":"disable push notification success"}}
     * */
    fun disablePushNotification() {
        val storedConfig = credentialSessionConfig ?: tokenSessionConfig ?: return

        val params = when (storedConfig) {
            is CredentialConfig -> {
                DisablePushParams(
                    user = storedConfig.sipUser,
                    userVariables = UserVariables(storedConfig.fcmToken ?: "")
                )
            }

            is TokenConfig -> {
                TokenDisablePushParams(
                    loginToken = storedConfig.sipToken,
                    userVariables = UserVariables(storedConfig.fcmToken ?: "")
                )
            }
        }

        val disablePushMessage = SendingMessageBody(
            id = UUID.randomUUID().toString(),
            method = SocketMethod.DISABLE_PUSH.methodName,
            params = params
        )
        val message = Gson().toJson(disablePushMessage)
        Logger.d("disablePushMessage", message)
        socket.send(disablePushMessage)
    }


    private fun attachCall() {

        val params = AttachCallParams(
            userVariables = AttachUserVariables()
        )

        val attachPushMessage = SendingMessageBody(
            id = UUID.randomUUID().toString(),
            method = SocketMethod.ATTACH_CALL.methodName,
            params = params
        )
        Logger.d("sending attach Call", attachPushMessage.toString())
        socket.send(attachPushMessage)
        //reset push params
        pushMetaData = null
        isCallPendingFromPush = false

    }


    /**
     * Logs the user in with credentials provided via TokenConfig
     *
     * @param config, the TokenConfig used to log in
     * @see [TokenConfig]
     */
    @Deprecated(
        "telnyxclient.tokenLogin is deprecated. Use telnyxclient.connect(...,autoLogin:true) " +
                "with autoLogin set to true instead."
    )
    fun tokenLogin(config: TokenConfig) {
        val uuid: String = UUID.randomUUID().toString()
        val token = config.sipToken
        val fcmToken = config.fcmToken
        val logLevel = config.logLevel
        val customLogger = config.customLogger
        autoReconnectLogin = config.autoReconnect

        tokenSessionConfig = config

        isDebug = config.debug

        setSDKLogLevel(logLevel, customLogger)

        var firebaseToken = ""
        if (fcmToken != null) {
            firebaseToken = fcmToken
        }

        val notificationJsonObject = JsonObject()
        notificationJsonObject.addProperty("push_device_token", firebaseToken)
        notificationJsonObject.addProperty("push_notification_provider", "android")

        val loginMessage = SendingMessageBody(
            id = uuid,
            method = SocketMethod.LOGIN.methodName,
            params = LoginParam(
                loginToken = token,
                login = null,
                passwd = null,
                userVariables = notificationJsonObject,
                loginParams = mapOf("attach_calls" to "true"),
                sessid = sessid
            )
        )
        socket.send(loginMessage)
    }


    /**
     * Sets the global SDK log level
     * Logging is implemented with the Logger provided via the [Config],
     * if none is provided then the default logger in [TxLogger] is used
     *
     * @param logLevel The LogLevel specified for the SDK
     * @param customLogger Optional custom logger implementation
     * @see [LogLevel]
     * @see [TxLogger]
     */
    private fun setSDKLogLevel(logLevel: LogLevel, customLogger: TxLogger? = null) {
        Logger.init(logLevel, customLogger)
    }

    /**
     * Returns a MutableList of available audio devices
     * Audio devices are represented by their Int reference ids
     *
     * @return [MutableList] of [Int]
     */
    private fun getAvailableAudioOutputTypes(): MutableList<Int> {
        val availableTypes: MutableList<Int> = mutableListOf()
        audioManager?.getDevices(AudioManager.GET_DEVICES_OUTPUTS)?.forEach {
            availableTypes.add(it.type)
        }
        return availableTypes
    }

    /**
     * Sets the audio device that the SDK should use
     *
     * @param audioDevice, the chosen [AudioDevice] to be used by the SDK
     * @see [AudioDevice]
     */
    fun setAudioOutputDevice(audioDevice: AudioDevice) {
        val availableTypes = getAvailableAudioOutputTypes()
        when (audioDevice) {
            AudioDevice.BLUETOOTH -> {
                if (availableTypes.contains(AudioDevice.BLUETOOTH.code)) {
                    audioManager?.mode = AudioManager.MODE_IN_COMMUNICATION
                    audioManager?.startBluetoothSco()
                    audioManager?.isBluetoothScoOn = true
                } else {
                    Logger.d(
                        message = Logger.formatMessage(
                            "[%s] :: No Bluetooth device detected",
                            this@TelnyxClient.javaClass.simpleName
                        )
                    )
                }
            }

            AudioDevice.PHONE_EARPIECE -> {
                // For phone ear piece
                audioManager?.mode = AudioManager.MODE_IN_COMMUNICATION
                audioManager?.stopBluetoothSco()
                audioManager?.isBluetoothScoOn = false
                audioManager?.isSpeakerphoneOn = false
            }

            AudioDevice.LOUDSPEAKER -> {
                // For phone speaker(loudspeaker)
                audioManager?.mode = AudioManager.MODE_NORMAL
                audioManager?.stopBluetoothSco()
                audioManager?.isBluetoothScoOn = false
                audioManager?.isSpeakerphoneOn = true
            }
        }
    }


    /**
     * Use MediaPlayer to play the audio of the saved user Ringtone
     * If no ringtone was provided, we print a relevant message
     *
     * @see [MediaPlayer]
     */
    internal fun playRingtone() {
        // set speakerState to current audioManager settings
        speakerState = if (speakerState != UNASSIGNED) {
            if (audioManager?.isSpeakerphoneOn == true) {
                SpeakerMode.SPEAKER
            } else {
                SpeakerMode.EARPIECE
            }
        } else {
            SpeakerMode.EARPIECE
        }

        // set audioManager to ringtone settings
        audioManager?.mode = AudioManager.MODE_RINGTONE
        audioManager?.isSpeakerphoneOn = true

        rawRingtone?.let {
            stopMediaPlayer()
            try {

                if (it.getRingtoneType() == RingtoneType.URI) {
                    mediaPlayer = MediaPlayer.create(context, it as Uri)
                } else if (it.getRingtoneType() == RingtoneType.RAW) {
                    mediaPlayer = MediaPlayer.create(context, it as Int)
                }
                mediaPlayer ?: kotlin.run {
                    Logger.d(message = "Ringtone not valid:: No ringtone will be played")
                    return
                }
                mediaPlayer!!.setWakeMode(context, PowerManager.PARTIAL_WAKE_LOCK)
                if (mediaPlayer?.isPlaying == false) {
                    mediaPlayer!!.start()
                    mediaPlayer!!.isLooping = true
                }
                Logger.d(message = "Ringtone playing")
            } catch (e: TypeCastException) {
                Logger.e(message = "Exception: ${e.message}")
            }
        } ?: run {
            Logger.d(message = "No ringtone specified :: No ringtone will be played")
        }
    }

    private fun setSpeakerMode(speakerMode: SpeakerMode) {
        when (speakerMode) {
            SpeakerMode.SPEAKER -> {
                audioManager?.isSpeakerphoneOn = true
            }

            SpeakerMode.EARPIECE -> {
                audioManager?.isSpeakerphoneOn = false
            }

            UNASSIGNED -> audioManager?.isSpeakerphoneOn = false
        }
    }

    private fun Any?.getRingtoneType(): RingtoneType? {
        return when (this) {
            is Uri -> RingtoneType.URI
            is Int -> RingtoneType.RAW
            else -> null
        }
    }

    /**
     * Use MediaPlayer to play the audio of the saved user Ringback tone
     * If no ringback tone was provided, we print a relevant message
     *
     * @see [MediaPlayer]
     */
    private fun playRingBackTone() {
        rawRingbackTone?.let {
            stopMediaPlayer()
            mediaPlayer = MediaPlayer.create(context, it)
            mediaPlayer!!.setWakeMode(context, PowerManager.PARTIAL_WAKE_LOCK)
            if (mediaPlayer?.isPlaying == false) {
                mediaPlayer!!.start()
                mediaPlayer!!.isLooping = true
            }
        } ?: run {
            Logger.d(message = "No ringtone specified :: No ringtone will be played")
        }
    }

    /**
     * Stops any audio that the MediaPlayer is playing
     * @see [MediaPlayer]
     */
    private fun stopMediaPlayer() {
        if (mediaPlayer != null) {
            mediaPlayer!!.stop()
            mediaPlayer!!.reset()
            mediaPlayer!!.release()
            mediaPlayer = null
        }
        Logger.d(message = "ringtone/ringback media player stopped and released")

        // reset audio mode to communication
        audioManager?.mode = AudioManager.MODE_IN_COMMUNICATION
    }

    private fun requestGatewayStatus() {
        if (waitingForReg) {
            socket.send(
                SendingMessageBody(
                    id = UUID.randomUUID().toString(),
                    method = SocketMethod.GATEWAY_STATE.methodName,
                    params = StateParams(
                        state = null
                    )
                )
            )
        }
    }

    /**
     * Fires once we have successfully received a 'REGED' gateway response, meaning login was successful
     * @param receivedLoginSessionId, the session ID of the successfully registered session.
     */
    internal fun onLoginSuccessful(receivedLoginSessionId: String) {
        Logger.d(
            message = Logger.formatMessage(
                "[%s] :: onLoginSuccessful :: [%s] :: Ready to make calls",
                this@TelnyxClient.javaClass.simpleName,
                receivedLoginSessionId
            )
        )
        sessid = receivedLoginSessionId
        socketResponseLiveData.postValue(
            SocketResponse.messageReceived(
                ReceivedMessageBody(
                    SocketMethod.LOGIN.methodName,
                    LoginResponse(receivedLoginSessionId)
                )
            )
        )

        socket.isLoggedIn = true

        Logger.d(message = "isCallPendingFromPush $isCallPendingFromPush")
        //if there is a call pending from push, attach it
        if (isCallPendingFromPush) {
            attachCall()
        }

        CoroutineScope(Dispatchers.Main).launch {
            socketResponseLiveData.postValue(
                SocketResponse.messageReceived(
                    ReceivedMessageBody(
                        SocketMethod.CLIENT_READY.methodName,
                        null
                    )
                )
            )
        }
    }

    // TxSocketListener Overrides
    override fun onClientReady(jsonObject: JsonObject) {
        if (gatewayState != GatewayState.REGED.state) {
            Logger.d(
                message = Logger.formatMessage(
                    "[%s] :: onClientReady :: retrieving gateway state",
                    this@TelnyxClient.javaClass.simpleName
                )
            )
            if (waitingForReg) {
                requestGatewayStatus()
                gatewayResponseTimer = Timer()
                gatewayResponseTimer?.schedule(
                    timerTask {
                        if (registrationRetryCounter < RETRY_REGISTER_TIME) {
                            if (waitingForReg) {
                                onClientReady(jsonObject)
                            }
                            registrationRetryCounter++
                        } else {
                            Logger.d(
                                message = Logger.formatMessage(
                                    "[%s] :: Gateway registration has timed out",
                                    this@TelnyxClient.javaClass.simpleName
                                )
                            )
                            socketResponseLiveData.postValue(SocketResponse.error("Gateway registration has timed out"))
                        }
                    },
                    GATEWAY_RESPONSE_DELAY
                )
            }
        } else {
            Logger.d(
                message = Logger.formatMessage(
                    "[%s] :: onClientReady :: Ready to make calls",
                    this@TelnyxClient.javaClass.simpleName
                )
            )

            socketResponseLiveData.postValue(
                SocketResponse.messageReceived(
                    ReceivedMessageBody(
                        SocketMethod.CLIENT_READY.methodName,
                        null
                    )
                )
            )
        }
    }

    override fun onGatewayStateReceived(gatewayState: String, receivedSessionId: String?) {
        when (gatewayState) {
            GatewayState.REGED.state -> {
                invalidateGatewayResponseTimer()
                waitingForReg = false
                receivedSessionId?.let {
                    resetGatewayCounters()
                    onLoginSuccessful(it)
                } ?: kotlin.run {
                    resetGatewayCounters()
                    onLoginSuccessful(sessid)
                }
            }


            GatewayState.NOREG.state -> {
                invalidateGatewayResponseTimer()
                socketResponseLiveData.postValue(SocketResponse.error("Gateway registration has timed out"))
            }

            GatewayState.FAILED.state -> {
                invalidateGatewayResponseTimer()
                socketResponseLiveData.postValue(SocketResponse.error("Gateway registration has failed"))
            }

            (GatewayState.FAIL_WAIT.state), (GatewayState.DOWN.state) -> {
                if (autoReconnectLogin && connectRetryCounter < RETRY_CONNECT_TIME) {
                    connectRetryCounter++
                    Logger.d(
                        message = Logger.formatMessage(
                            "[%s] :: Attempting reconnection :: attempt $connectRetryCounter / $RETRY_CONNECT_TIME",
                            this@TelnyxClient.javaClass.simpleName
                        )
                    )
                    runBlocking { reconnectToSocket() }
                } else {
                    invalidateGatewayResponseTimer()
                    socketResponseLiveData.postValue(SocketResponse.error("Gateway registration has received fail wait response"))
                }
            }

            GatewayState.EXPIRED.state -> {
                invalidateGatewayResponseTimer()
                socketResponseLiveData.postValue(SocketResponse.error("Gateway registration has timed out"))
            }

            GatewayState.UNREGED.state -> {
                // NOOP - logged within TxSocket
            }

            GatewayState.TRYING.state -> {
                // NOOP - logged within TxSocket
            }

            GatewayState.REGISTER.state -> {
                // NOOP - logged within TxSocket
            }

            GatewayState.UNREGISTER.state -> {
                // NOOP - logged within TxSocket
            }

            else -> {
                invalidateGatewayResponseTimer()
                socketResponseLiveData.postValue(SocketResponse.error("Gateway registration has failed with an unknown error"))
            }
        }
    }

    private fun invalidateGatewayResponseTimer() {
        gatewayResponseTimer?.cancel()
        gatewayResponseTimer?.purge()
        gatewayResponseTimer = null
    }

    private fun resetGatewayCounters() {
        registrationRetryCounter = 0
        connectRetryCounter = 0
    }

    /**
     * Starts the reconnection timer to track reconnection attempts.
     * If reconnection takes longer than RECONNECT_TIMEOUT, it will trigger an error.
     */
    private fun startReconnectionTimer() {
        Logger.d(message = "Starting reconnection timer")
        // Cancel any existing timer
        reconnectTimeOutJob?.cancel()
        reconnectTimeOutJob = null
        // Create a new timer to check for timeout
        reconnectTimeOutJob = CoroutineScope(Dispatchers.Default).launch {
            delay(
                credentialSessionConfig?.reconnectionTimeout
                    ?: tokenSessionConfig?.reconnectionTimeout ?: RECONNECT_TIMEOUT
            )
            if (reconnecting) {
                Logger.d(message = "Reconnection timeout reached after ${RECONNECT_TIMEOUT}ms")
                reconnecting = false
                // Handle the timeout by updating call states and notifying the user
                Handler(Looper.getMainLooper()).post {
                    getActiveCalls().forEach { (_, call) ->
                        call.setReconnectionTimeout()
                    }
                    socketResponseLiveData.postValue(SocketResponse.error("Reconnection timeout after ${RECONNECT_TIMEOUT / TIMEOUT_DIVISOR} seconds"))

                    // Reset reconnection state
                    reconnecting = false
                    cancelReconnectionTimer()
                }
            } else {
                // If we're no longer reconnecting, cancel the timer
                cancelReconnectionTimer()
            }
        }
    }

    /**
     * Cancels the reconnection timer if it's running.
     */
    private fun cancelReconnectionTimer() {
        Logger.d(message = "Cancelling reconnection timer")
        reconnectTimeOutJob?.cancel()
        reconnectTimeOutJob = null
    }

    override fun onConnectionEstablished() {
        Logger.d(
            message = Logger.formatMessage(
                "[%s] :: onConnectionEstablished",
                this@TelnyxClient.javaClass.simpleName
            )
        )
        socketResponseLiveData.postValue(SocketResponse.established())

    }

    override fun onErrorReceived(jsonObject: JsonObject) {
        val errorMessage = jsonObject.get("error").asJsonObject.get("message").asString
        Logger.d(message = "onErrorReceived $errorMessage")
        socketResponseLiveData.postValue(SocketResponse.error(errorMessage))
    }

    override fun onByeReceived(callId: UUID) {

        Logger.d(message = Logger.formatMessage("[%s] :: onByeReceived", this.javaClass.simpleName))
        val byeCall = calls[callId]
        byeCall?.apply {
            Logger.d(
                message = Logger.formatMessage(
                    "[%s] :: onByeReceived",
                    this.javaClass.simpleName
                )
            )
            val byeResponse = ByeResponse(
                callId
            )
            client.socketResponseLiveData.postValue(
                SocketResponse.messageReceived(
                    ReceivedMessageBody(
                        SocketMethod.BYE.methodName,
                        byeResponse
                    )
                )
            )

            updateCallState(CallState.DONE)

            // Stop reporter before releasing the peer connection
            webRTCReporter?.stopStats()
            webRTCReporter = null // Clear the reporter instance
            client.removeFromCalls(callId)
            client.callNotOngoing()
            resetCallOptions()
            client.stopMediaPlayer()
            peerConnection?.release()
            peerConnection = null
            answerResponse = null
            inviteResponse = null
        }
    }

    override fun onAnswerReceived(jsonObject: JsonObject) {
        val params = jsonObject.getAsJsonObject("params")
        val callId = params.get("callID").asString
        val answeredCall = calls[UUID.fromString(callId)]
        answeredCall?.apply {
            val customHeaders =
                params.get("dialogParams")?.asJsonObject?.get("custom_headers")?.asJsonArray

            when {
                params.has("sdp") -> {
                    val stringSdp = params.get("sdp").asString
                    val sdp = SessionDescription(SessionDescription.Type.ANSWER, stringSdp)

                    peerConnection?.onRemoteSessionReceived(sdp)

                    updateCallState(CallState.ACTIVE)

                    val answerResponse = AnswerResponse(
                        UUID.fromString(callId),
                        stringSdp,
                        customHeaders?.toCustomHeaders() ?: arrayListOf()
                    )
                    this.answerResponse = answerResponse
                    client.socketResponseLiveData.postValue(
                        SocketResponse.messageReceived(
                            ReceivedMessageBody(
                                SocketMethod.ANSWER.methodName,
                                answerResponse
                            )
                        )
                    )
                }

                earlySDP -> {
                    updateCallState(CallState.CONNECTING)
                    val stringSdp = peerConnection?.getLocalDescription()?.description
                    val answerResponse = AnswerResponse(
                        UUID.fromString(callId),
                        stringSdp!!,
                        customHeaders?.toCustomHeaders() ?: arrayListOf()
                    )
                    this.answerResponse = answerResponse
                    client.socketResponseLiveData.postValue(
                        SocketResponse.messageReceived(
                            ReceivedMessageBody(
                                SocketMethod.ANSWER.methodName,
                                answerResponse
                            )
                        )
                    )
                    updateCallState(CallState.ACTIVE)
                }

                else -> {
                    // There was no SDP in the response, there was an error.
                    updateCallState(CallState.DONE)
                    client.removeFromCalls(UUID.fromString(callId))
                }
            }
            client.callOngoing()
            client.stopMediaPlayer()
        }
        answeredCall?.let {
            addToCalls(it)
        }

    }

    override fun onMediaReceived(jsonObject: JsonObject) {
        val params = jsonObject.getAsJsonObject("params")
        val callId = params.get("callID").asString
        val mediaCall = calls[UUID.fromString(callId)]
        mediaCall?.apply {
            if (params.has("sdp")) {
                val stringSdp = params.get("sdp").asString
                val sdp = SessionDescription(SessionDescription.Type.ANSWER, stringSdp)

                peerConnection?.onRemoteSessionReceived(sdp)
                // Set internal flag for early retrieval of SDP -
                // generally occurs when a ringback setting is applied in inbound call settings
                earlySDP = true

                val callerIDName =
                    if (params.has("caller_id_name")) params.get("caller_id_name").asString else ""
                val callerNumber =
                    if (params.has("caller_id_number")) params.get("caller_id_number").asString else ""

                val mediaResponse = MediaResponse(
                    UUID.fromString(callId),
                    callerIDName,
                    callerNumber,
                    sessionId,
                )
                client.socketResponseLiveData.postValue(
                    SocketResponse.messageReceived(
                        ReceivedMessageBody(
                            SocketMethod.MEDIA.methodName,
                            mediaResponse
                        )
                    )
                )

            } else {
                // There was no SDP in the response, there was an error.
                updateCallState(CallState.DONE)
                client.removeFromCalls(UUID.fromString(callId))
            }

        }


        /*Stop local Media and play ringback from telnyx cloud*/
        stopMediaPlayer()
    }

    override fun onOfferReceived(jsonObject: JsonObject) {
        if (jsonObject.has("params")) {
            Logger.d(
                message = Logger.formatMessage(
                    "[%s] :: onOfferReceived [%s]",
                    this@TelnyxClient.javaClass.simpleName,
                    jsonObject
                )
            )
            val offerCall = call!!.copy(
                context = context,
                client = this,
                socket = socket,
                sessionId = sessid,
                audioManager = audioManager!!,
                providedTurn = providedTurn!!,
                providedStun = providedStun!!
            ).apply {

                val params = jsonObject.getAsJsonObject("params")
                val offerCallId = UUID.fromString(params.get("callID").asString)
                val remoteSdp = params.get("sdp").asString
                val voiceSdkID = jsonObject.getAsJsonPrimitive("voice_sdk_id")?.asString
                if (voiceSdkID != null) {
                    Logger.d(message = "Voice SDK ID _ $voiceSdkID")
                    this@TelnyxClient.voiceSDKID = voiceSdkID
                } else {
                    Logger.e(message = "No Voice SDK ID")
                }

                val callerName = params.get("caller_id_name").asString
                val callerNumber = params.get("caller_id_number").asString
                telnyxSessionId = UUID.fromString(params.get("telnyx_session_id").asString)
                telnyxLegId = UUID.fromString(params.get("telnyx_leg_id").asString)

                // Set global callID
                callId = offerCallId
                val call = this


                //retrieve custom headers
                val customHeaders =
                    params.get("dialogParams")?.asJsonObject?.get("custom_headers")?.asJsonArray

                peerConnection = Peer(context, client, providedTurn, providedStun, offerCallId) { candidate ->
                    addIceCandidateInternal(candidate)
                }.also {
                    // Check the global debug flag here for incoming calls where per-call isn't set yet
                    if (isDebug) {
                        webRTCReporter = WebRTCReporter(socket, callId, telnyxLegId?.toString(), it, false, isDebug)
                        webRTCReporter?.onCallQualityChange = { metrics ->
                            onCallQualityChange?.invoke(metrics)
                        }
                        webRTCReporter?.startStats()
                    }
                }

                peerConnection?.startLocalAudioCapture()

                peerConnection?.onRemoteSessionReceived(
                    SessionDescription(
                        SessionDescription.Type.OFFER,
                        remoteSdp
                    )
                )

                peerConnection?.answer(AppSdpObserver())

                val inviteResponse = InviteResponse(
                    callId,
                    remoteSdp,
                    callerName,
                    callerNumber,
                    sessionId,
                    customHeaders = customHeaders?.toCustomHeaders() ?: arrayListOf()
                )
                this.inviteResponse = inviteResponse

            }
            offerCall.client.playRingtone()
            addToCalls(offerCall)
            offerCall.client.socketResponseLiveData.postValue(
                SocketResponse.messageReceived(
                    ReceivedMessageBody(
                        SocketMethod.INVITE.methodName,
                        offerCall.inviteResponse
                    )
                )
            )
        } else {
            Logger.d(
                message = Logger.formatMessage(
                    "[%s] :: Invalid offer received, missing required parameters [%s]",
                    this.javaClass.simpleName, jsonObject
                )
            )
        }

    }

    fun isSocketConnected(): Boolean {
        return socket.isConnected
    }

    override fun onRingingReceived(jsonObject: JsonObject) {
        Logger.d(
            message = Logger.formatMessage(
                "[%s] :: onRingingReceived [%s]",
                this@TelnyxClient.javaClass.simpleName,
                jsonObject
            )
        )
        val params = jsonObject.getAsJsonObject("params")
        val callId = params.get("callID").asString
        val ringingCall = calls[UUID.fromString(callId)]

        ringingCall?.apply {
            telnyxSessionId = if (params.has("telnyx_session_id")) {
                UUID.fromString(params.get("telnyx_session_id").asString)
            } else {
                UUID.randomUUID()
            }
            telnyxLegId = if (params.has("telnyx_leg_id")) {
                UUID.fromString(params.get("telnyx_leg_id").asString)
            } else {
                UUID.randomUUID()
            }
            val customHeaders =
                params.get("dialogParams")?.asJsonObject?.get("custom_headers")?.asJsonArray

            val ringingResponse = RingingResponse(
                UUID.fromString(callId),
                params.get("caller_id_name").asString,
                params.get("caller_id_number").asString,
                sessionId,
                customHeaders?.toCustomHeaders() ?: arrayListOf()
            )
            client.socketResponseLiveData.postValue(
                SocketResponse.messageReceived(
                    ReceivedMessageBody(
                        SocketMethod.RINGING.methodName,
                        ringingResponse
                    )
                )
            )
        }
    }

    override fun onIceCandidateReceived(iceCandidate: IceCandidate) {
        call?.apply {
            updateCallState(CallState.CONNECTING)
        }
    }

    override fun onDisablePushReceived(jsonObject: JsonObject) {
        Logger.d(
            message = Logger.formatMessage(
                "[%s] :: onDisablePushReceived [%s]",
                this@TelnyxClient.javaClass.simpleName,
                jsonObject
            )
        )
        val errorMessage = jsonObject.get("result").asJsonObject.get("message").asString
        val disablePushResponse = DisablePushResponse(
            errorMessage.contains(DisablePushResponse.SUCCESS_KEY),
            errorMessage
        )
        socketResponseLiveData.postValue(
            SocketResponse.messageReceived(
                ReceivedMessageBody(
                    SocketMethod.RINGING.methodName,
                    disablePushResponse
                )
            )
        )
    }

    override fun onAttachReceived(jsonObject: JsonObject) {
        // reset reconnecting state
        reconnecting = false
        val params = jsonObject.getAsJsonObject("params")
        val offerCallId = UUID.fromString(params.get("callID").asString)

        calls[offerCallId]?.copy(
            context = context,
            client = this,
            socket = socket,
            sessionId = sessid,
            audioManager = audioManager!!,
            providedTurn = providedTurn!!,
            providedStun = providedStun!!,
            mutableCallStateFlow = calls[offerCallId]!!.mutableCallStateFlow,
        )?.apply {

            val remoteSdp = params.get("sdp").asString
            val voiceSdkID = jsonObject.getAsJsonPrimitive("voice_sdk_id")?.asString
            if (voiceSdkID != null) {
                Logger.d(message = "Voice SDK ID _ $voiceSdkID")
                this@TelnyxClient.voiceSDKID = voiceSdkID
            } else {
                Logger.e(message = "No Voice SDK ID")
            }

            // val callerName = params.get("caller_id_name").asString
            val callerNumber = params.get("caller_id_number").asString
            telnyxSessionId = UUID.fromString(params.get("telnyx_session_id").asString)
            telnyxLegId = UUID.fromString(params.get("telnyx_leg_id").asString)

            // Set global callID
            callId = offerCallId


            peerConnection = Peer(context, client, providedTurn, providedStun, offerCallId).also {
                // Check the global debug flag here for reattach scenarios
                if (isDebug) {
                    webRTCReporter = WebRTCReporter(socket, callId, telnyxLegId?.toString(), it, false, isDebug)
                    webRTCReporter?.onCallQualityChange = { metrics ->
                        onCallQualityChange?.invoke(metrics)
                    }
                    webRTCReporter?.startStats()
                }
            }

            peerConnection?.startLocalAudioCapture()

            peerConnection?.onRemoteSessionReceived(
                SessionDescription(
                    SessionDescription.Type.OFFER,
                    remoteSdp
                )
            )

            peerConnection?.answer(AppSdpObserver())

            val iceCandidateTimer = Timer()
            iceCandidateTimer.schedule(
                timerTask {
                    acceptReattachCall(callId, callerNumber)
                },
                Call.ICE_CANDIDATE_DELAY
            )
            calls[this.callId]?.updateCallState(CallState.ACTIVE)
            this.updateCallState(calls[this.callId]?.callStateFlow?.value ?: CallState.ACTIVE)
            calls[this.callId] = this.apply {
                updateCallState(CallState.ACTIVE)
            }
        } ?: run {
            Logger.e(message = "Call not found for Attach")
        }
    }

    override fun setCallRecovering() {
        call?.setCallRecovering()
    }

    override fun pingPong() {
        Logger.d(
            message = Logger.formatMessage(
                "[%s] :: pingPong ",
                this@TelnyxClient.javaClass.simpleName
            )
        )
    }

    internal fun onRemoteSessionErrorReceived(errorMessage: String?) {
        stopMediaPlayer()
        socketResponseLiveData.postValue(errorMessage?.let { SocketResponse.error(it) })
    }

    /**
     * Disconnect from the TxSocket and unregister the provided network callback
     *
     * @see [ConnectivityHelper]
     * @see [TxSocket]
     */
    override fun onDisconnect() {
        socketResponseLiveData.postValue(SocketResponse.disconnect())
        invalidateGatewayResponseTimer()
        resetGatewayCounters()
        unregisterNetworkCallback()
        socket.destroy()
    }
}<|MERGE_RESOLUTION|>--- conflicted
+++ resolved
@@ -26,6 +26,7 @@
 import com.telnyx.webrtc.sdk.peer.Peer
 import com.telnyx.webrtc.sdk.socket.TxSocket
 import com.telnyx.webrtc.sdk.socket.TxSocketListener
+import com.telnyx.webrtc.sdk.stats.CallQualityMetrics
 import com.telnyx.webrtc.sdk.stats.WebRTCReporter
 import com.telnyx.webrtc.sdk.telnyx_rtc.BuildConfig
 import com.telnyx.webrtc.sdk.utilities.ConnectivityHelper
@@ -36,6 +37,7 @@
 import com.telnyx.webrtc.sdk.verto.send.*
 import kotlinx.coroutines.*
 import com.telnyx.webrtc.lib.IceCandidate
+import com.telnyx.webrtc.lib.PeerConnection
 import com.telnyx.webrtc.lib.SessionDescription
 import com.telnyx.webrtc.sdk.utilities.SdpUtils
 import java.util.*
@@ -206,9 +208,6 @@
         customHeaders: Map<String, String>? = null,
         debug: Boolean = false
     ): Call {
-        var callDebug = debug
-        var socketPortalDebug = isDebug
-
         val acceptCall =
             calls[callId] ?: throw IllegalStateException("Call not found for ID: $callId")
 
@@ -278,15 +277,13 @@
                             updateCallState(CallState.ACTIVE)
 
                             // Start stats collection if debug is enabled
-                            if (callDebug || socketPortalDebug) {
+                            if (debug) {
                                 if (webRTCReporter == null) {
                                     webRTCReporter = WebRTCReporter(
                                         socket,
                                         callId,
                                         getTelnyxLegId()?.toString(),
-                                        peerConnection!!,
-                                        callDebug,
-                                        socketPortalDebug
+                                        peerConnection!!
                                     )
                                     webRTCReporter?.onCallQualityChange = { metrics ->
                                         onCallQualityChange?.invoke(metrics)
@@ -335,15 +332,9 @@
         customHeaders: Map<String, String>? = null,
         debug: Boolean = false
     ): Call {
-<<<<<<< HEAD
-        var callDebug = debug
-        var socketPortalDebug = isDebug
-        val inviteCall = call!!.copy(
-=======
         val inviteCallId: UUID = UUID.randomUUID()
 
         val inviteCall = Call(
->>>>>>> 8d422144
             context = context,
             client = this,
             socket = socket,
@@ -353,16 +344,6 @@
             providedStun = providedStun!!
         ).apply {
             callId = inviteCallId
-<<<<<<< HEAD
-            val call = this
-
-            // Create new peer
-            peerConnection = Peer(context, client, providedTurn, providedStun, callId) {
-                iceCandidateList.add(it)
-            }.also {
-                // Create reporter if per-call debug is enabled or config debug is enabled
-                if (callDebug || socketPortalDebug) {
-=======
 
             peerConnection = Peer(context, client, providedTurn, providedStun, inviteCallId) { candidate ->
                 addIceCandidateInternal(candidate)
@@ -370,13 +351,10 @@
 
                 // Create reporter if per-call debug is enabled
                 if (debug) {
->>>>>>> 8d422144
                     webRTCReporter =
-                        WebRTCReporter(socket, callId, this.getTelnyxLegId()?.toString(), it, callDebug, socketPortalDebug)
-                    if (callDebug) {
-                        webRTCReporter?.onCallQualityChange = { metrics ->
-                            onCallQualityChange?.invoke(metrics)
-                        }
+                        WebRTCReporter(socket, callId, this.getTelnyxLegId()?.toString(), it)
+                    webRTCReporter?.onCallQualityChange = { metrics ->
+                        onCallQualityChange?.invoke(metrics)
                     }
                     webRTCReporter?.startStats()
                 }
@@ -1653,7 +1631,7 @@
                 }.also {
                     // Check the global debug flag here for incoming calls where per-call isn't set yet
                     if (isDebug) {
-                        webRTCReporter = WebRTCReporter(socket, callId, telnyxLegId?.toString(), it, false, isDebug)
+                        webRTCReporter = WebRTCReporter(socket, callId, telnyxLegId?.toString(), it)
                         webRTCReporter?.onCallQualityChange = { metrics ->
                             onCallQualityChange?.invoke(metrics)
                         }
@@ -1819,7 +1797,7 @@
             peerConnection = Peer(context, client, providedTurn, providedStun, offerCallId).also {
                 // Check the global debug flag here for reattach scenarios
                 if (isDebug) {
-                    webRTCReporter = WebRTCReporter(socket, callId, telnyxLegId?.toString(), it, false, isDebug)
+                    webRTCReporter = WebRTCReporter(socket, callId, telnyxLegId?.toString(), it)
                     webRTCReporter?.onCallQualityChange = { metrics ->
                         onCallQualityChange?.invoke(metrics)
                     }
