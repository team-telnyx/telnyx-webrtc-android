--- conflicted
+++ resolved
@@ -46,17 +46,14 @@
     var context: Context,
 ) : TxSocketListener {
 
-<<<<<<< HEAD
     internal var webRTCReporter: WebRTCReporter? = null
 
-=======
     /**
      * Enum class that defines the type of ringtone resource.
      * 
      * @property RAW The ringtone is a raw resource in the app
      * @property URI The ringtone is referenced by a URI
      */
->>>>>>> e2f8f9fe
     enum class RingtoneType {
         RAW,
         URI
