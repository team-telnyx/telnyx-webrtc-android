--- conflicted
+++ resolved
@@ -74,7 +74,6 @@
         sessionId?.let {
             return Call(context, this, socket, sessionId!!, audioManager!!)
         }
-        socketResponseLiveData.postValue(SocketResponse.error("No session ID has been set, no call can be made"))
         return null
     }
 
@@ -457,20 +456,6 @@
         Timber.d("ringtone/ringback media player stopped and released")
     }
 
-<<<<<<< HEAD
-    /*
-     * Fires once we have successfully received a 'REGED' gateway response, meaning login was successful
-     * @param sessionId, the session ID of the successfully registered session.
-     */
-    internal fun onLoginSuccessful(receivedLoginSessionId: String) {
-        Timber.d(
-            "[%s] :: onLoginSuccessful [%s]",
-            this@TelnyxClient.javaClass.simpleName,
-            receivedLoginSessionId
-        )
-
-        sessionId = receivedLoginSessionId
-=======
     private fun requestGatewayStatus() {
         if (waitingForReg) {
             socket.send(
@@ -495,17 +480,11 @@
             this@TelnyxClient.javaClass.simpleName,
             sessionId
         )
->>>>>>> ca5dd12f
         socketResponseLiveData.postValue(
             SocketResponse.messageReceived(
                 ReceivedMessageBody(
                     SocketMethod.LOGIN.methodName,
-<<<<<<< HEAD
-
-                    LoginResponse(receivedLoginSessionId)
-=======
                     LoginResponse(sessionId)
->>>>>>> ca5dd12f
                 )
             )
         )
