/*
 * Copyright © 2021 Telnyx LLC. All rights reserved.
 */

package com.telnyx.webrtc.sdk.socket

import com.google.gson.GsonBuilder
import com.google.gson.JsonObject
import com.telnyx.webrtc.sdk.Config
import com.telnyx.webrtc.sdk.TelnyxClient
import com.telnyx.webrtc.sdk.model.PushMetaData
import com.telnyx.webrtc.sdk.model.SocketError.CREDENTIAL_ERROR
import com.telnyx.webrtc.sdk.model.SocketError.TOKEN_ERROR
import com.telnyx.webrtc.sdk.model.SocketMethod.*
import com.telnyx.webrtc.sdk.telnyx_rtc.BuildConfig
import kotlinx.coroutines.*
import okhttp3.*
import okhttp3.logging.HttpLoggingInterceptor
import timber.log.Timber
import java.util.*
import java.util.concurrent.TimeUnit


/**
 * The socket connection that will send and receive messages related to calls.
 * This class will trigger the TxSocketListener methods which can be observed to make use of the application
 *
 * @see TxSocketListener
 *
 * @param host_address the host address for the websocket to connect to
 * @param port the port that the websocket connection should use
 */
class TxSocket(
    internal var host_address: String,
    internal var port: Int
) : CoroutineScope {

    private var job: Job = SupervisorJob()
    private val gson = GsonBuilder().setPrettyPrinting().create()

    override var coroutineContext = Dispatchers.IO + job

    internal var ongoingCall = false
    internal var isLoggedIn = false
    internal var isConnected = false
    internal var isPing = false

    private lateinit var client: OkHttpClient
    private lateinit var socket: WebSocket
<<<<<<< HEAD
    private var reconnectClient:Boolean = false
=======
>>>>>>> b2116487
    /**
     * Connects to the socket with the provided Host Address and Port which were used to create an instance of TxSocket
     * @param listener the [TelnyxClient] used to create an instance of TxSocket that contains our
     * relevant listener methods via the [TxSocketListener] interface
     * @param providedHostAddress the host address specified when connecting,
     * will default to Telnyx Production Host if not specified.
     * @param providedPort the port specified when connecting,
     * will use default Telnyx Port if not specified.
     * @see [TxSocketListener]
     */
    fun connect(
        listener: TelnyxClient,
        providedHostAddress: String? = Config.TELNYX_PROD_HOST_ADDRESS,
        providedPort: Int? = Config.TELNYX_PORT,
        pushmetaData: PushMetaData? = null,
        onConnected:(Boolean) -> Unit = {}
    ) = launch {

        val loggingInterceptor = HttpLoggingInterceptor()
        loggingInterceptor.apply {
            if (BuildConfig.DEBUG){
                loggingInterceptor.level = HttpLoggingInterceptor.Level.BODY
            }else {
                loggingInterceptor.level = HttpLoggingInterceptor.Level.NONE
            }
        }

        client = OkHttpClient.Builder()
            .addNetworkInterceptor(HttpLoggingInterceptor().setLevel(HttpLoggingInterceptor.Level.BODY))
            .retryOnConnectionFailure(true)
            .connectTimeout(25, TimeUnit.SECONDS)
            .readTimeout(25, TimeUnit.SECONDS)
            .writeTimeout(25, TimeUnit.SECONDS)
            .hostnameVerifier(hostnameVerifier = { _, _ -> true })
            .addInterceptor(
                Interceptor { chain ->
                    val builder = chain.request().newBuilder()
                    chain.proceed(builder.build())
                }
            ).addInterceptor(
                loggingInterceptor
            ).build()



        providedHostAddress?.let {
            host_address = it
        }
        providedPort?.let {
            port = it
        }

        val requestUrl = if (pushmetaData != null) {
            HttpUrl.Builder()
                .scheme("https")
                .host(host_address)
                .addQueryParameter("voice_sdk_id", pushmetaData.voiceSdkId ?: "")
                .build()
        } else {
            HttpUrl.Builder()
                .scheme("https")
                .port(port)
                .host(host_address)
                .build()
        }
        Timber.d("request: $client.")

        val request: Request =
            Request.Builder().url(requestUrl).build()


        Timber.d("request2 : ${request.url.encodedQuery}")

        socket = client.newWebSocket(
            request,
            object : WebSocketListener() {
                override fun onOpen(webSocket: WebSocket, response: Response) {
                    Timber.tag("VERTO").d(
                        "[%s] Connection established :: $host_address",
                        this@TxSocket.javaClass.simpleName
                    )
                    onConnected(true)
                    listener.onConnectionEstablished()
                    isConnected = true
                }

                override fun onMessage(webSocket: WebSocket, text: String) {
                    super.onMessage(webSocket, text)
                    Timber.tag("VERTO").d(
                        "[%s] Receiving [%s]",
                        this@TxSocket.javaClass.simpleName,
                        text
                    )
                    val jsonObject = gson.fromJson(text, JsonObject::class.java)
                    listener.wsMessagesResponseLiveDate.postValue(jsonObject)

                    var params: JsonObject? = null
                    if (jsonObject.has("params")) {
                        params = jsonObject.get("params").asJsonObject
                    }
                    when {
                        jsonObject.has("result") -> {
                            if (jsonObject.get("result").asJsonObject.has("params")) {
                                val result = jsonObject.get("result").asJsonObject
                                val sessionId = result.asJsonObject.get("sessid").asString
                                params = result.get("params").asJsonObject
                                if (params.asJsonObject.has("state")) {
                                    val gatewayState = params.get("state").asString
                                    if (gatewayState != STATE_ATTACHED) {
                                        listener.onGatewayStateReceived(gatewayState, sessionId)
                                    }
                                }
                            } else if (jsonObject.get("result").asJsonObject.has("message")) {
                                val result = jsonObject.get("result").asJsonObject
                                val message = result.get("message").asString
                                if (message == "logged in" && isLoggedIn) {
                                    listener.onClientReady(jsonObject)
                                }
                            }
                        }

                        params !== null && params.asJsonObject.has("state") -> {
                            params = jsonObject.get("params").asJsonObject
                            if (params.asJsonObject.has("state")) {
                                val gatewayState = params.get("state").asString
                                listener.onGatewayStateReceived(gatewayState, null)
                            }
                        }

                        jsonObject.has("method") -> {
                            Timber.tag("VERTO").d(
                                "[%s] Received Method [%s]",
                                this@TxSocket.javaClass.simpleName,
                                jsonObject.get("method").asString
                            )
                            when (jsonObject.get("method").asString) {
                                CLIENT_READY.methodName -> {
                                    listener.onClientReady(jsonObject)
                                }

                                ATTACH.methodName -> {
                                    listener.onAttachReceived(jsonObject)
                                }

                                INVITE.methodName -> {
                                    listener.onOfferReceived(jsonObject)
                                }

                                ANSWER.methodName -> {
                                    listener.onAnswerReceived(jsonObject)
                                }

                                MEDIA.methodName -> {
                                    listener.onMediaReceived(jsonObject)
                                }

                                BYE.methodName -> {
                                    val params =
                                        jsonObject.getAsJsonObject("params")
                                    val callId =
                                        UUID.fromString(params.get("callID").asString)
                                    listener.onByeReceived(callId)
                                }

                                INVITE.methodName -> {
                                    listener.onOfferReceived(jsonObject)
                                }

                                RINGING.methodName -> {
                                    listener.onRingingReceived(jsonObject)
                                }

                                DISABLE_PUSH.methodName -> {
                                    listener.onDisablePushReceived(jsonObject)
                                }
                                PINGPONG.methodName -> {
                                    isPing = true
                                    webSocket.send(text)
                                    listener.pingPong()
                                }
                            }
                        }

                        jsonObject.has("error") -> {
                            if (jsonObject.get("error").asJsonObject.has("code")) {
                                val errorCode =
                                    jsonObject.get("error").asJsonObject.get("code").asInt
                                Timber.tag("VERTO").d(
                                    "[%s] Received Error From Telnyx [%s]",
                                    this@TxSocket.javaClass.simpleName,
                                    jsonObject.get("error").asJsonObject.get("message")
                                        .toString()
                                )
                                when (errorCode) {
                                    CREDENTIAL_ERROR.errorCode -> {
                                        listener.onErrorReceived(jsonObject)
                                    }

                                    TOKEN_ERROR.errorCode -> {
                                        listener.onErrorReceived(jsonObject)
                                    }
                                }
                            }
                        }
                    }
                }

                override fun onClosing(webSocket: WebSocket, code: Int, reason: String) {
                    super.onClosing(webSocket, code, reason)
                    Timber.tag("TxSocket").i("Socket is closing: $code :: $reason")
                    listener.onDisconnect()
                }

                override fun onClosed(webSocket: WebSocket, code: Int, reason: String) {
                    super.onClosed(webSocket, code, reason)
                    Timber.tag("TxSocket").i("Socket is closed: $code :: $reason")
                    destroy()
                    listener.onDisconnect()
                }

                override fun onFailure(webSocket: WebSocket, t: Throwable, response: Response?) {
                    Timber.tag("TxSocket")
                        .i("Socket is closed: $response $t :: Will attempt to reconnect")
                    if (ongoingCall) {
                        listener.call?.setCallRecovering()
                    }
                }
            }
        )
    }

    /**
     * Sets the ongoingCall boolean value to true
     */
    internal fun callOngoing() {
        ongoingCall = true
    }

    /**
     * Sets the ongoingCall boolean value to false
     */
    internal fun callNotOngoing() {
        ongoingCall = false
    }

    /**
     * Sends data to our open Telnyx Socket connection
     * @param dataObject, the data to be send to our subscriber
     */
    internal fun send(dataObject: Any?) = runBlocking {
        if (isConnected) {
            Timber.tag("VERTO")
                .d("[%s] Sending [%s]", this@TxSocket.javaClass.simpleName, gson.toJson(dataObject))
            socket.send(gson.toJson(dataObject))
        } else {
            Timber.tag("VERTO")
                .d("Message cannot be sent. There is no established WebSocket connection")
        }
    }

    /**
     * Closes our websocket connection and cancels our coroutine job
     */
    internal fun destroy() {
        isConnected = false
        isLoggedIn = false
        ongoingCall = false
        if (this::socket.isInitialized) {
            socket.cancel()
            // socket.close(1000, "Websocket connection was asked to close")
        }
        if (this::client.isInitialized) {
            launch(Dispatchers.IO) {
                client.dispatcher.executorService.shutdown()
                client.connectionPool.evictAll()
                client.cache?.close()
            }
        }
        job.cancel("Socket was destroyed, cancelling attached job")
    }

    companion object {
        const val STATE_ATTACHED = "ATTACHED"
    }
}<|MERGE_RESOLUTION|>--- conflicted
+++ resolved
@@ -47,10 +47,6 @@
 
     private lateinit var client: OkHttpClient
     private lateinit var socket: WebSocket
-<<<<<<< HEAD
-    private var reconnectClient:Boolean = false
-=======
->>>>>>> b2116487
     /**
      * Connects to the socket with the provided Host Address and Port which were used to create an instance of TxSocket
      * @param listener the [TelnyxClient] used to create an instance of TxSocket that contains our
