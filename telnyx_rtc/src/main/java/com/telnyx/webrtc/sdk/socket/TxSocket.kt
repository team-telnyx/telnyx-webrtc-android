--- conflicted
+++ resolved
@@ -57,193 +57,19 @@
     internal var isLoggedIn = false
     internal var isConnected = false
 
-    internal var webSocketSession: DefaultClientWebSocketSession? = null
-
     private lateinit var client2: OkHttpClient
     private lateinit var socket: WebSocket
-
-
-    private val client = HttpClient(CIO) {
-        engine {
-            requestTimeout = 50000
-            endpoint.connectTimeout = 100000
-            endpoint.connectAttempts = 30
-            //endpoint.keepAliveTime = 100000
-        }
-        install(WebSockets)
-        install(JsonFeature) {
-            serializer = GsonSerializer()
-        }
-    }
-
-    private val sendChannel = ConflatedBroadcastChannel<String>()
-    private var webSocketSession: DefaultClientWebSocketSession? = null
 
     /**
      * Connects to the socket with the provided Host Address and Port which were used to create an instance of TxSocket
      * @param listener, the [TelnyxClient] used to create an instance of TxSocket that contains our relevant listener methods via the [TxSocketListener] interface
      * @see [TxSocketListener]
      */
-    fun connect(listener: TelnyxClient, providedHostAddress: String? = Config.TELNYX_PROD_HOST_ADDRESS, providedPort: Int? = Config.TELNYX_PORT) = launch {
-        try {
-            providedHostAddress?.let {
-                host_address = it
-            }
-            providedPort?.let {
-                port = it
-            }
-             client.wss(
-                host = host_address,
-                port = port
-            ) {
-                outgoing.invokeOnClose {
-                    val message = it?.message
-                    Timber.tag("VERTO").d("The outgoing channel was closed $message")
-                    client.close()
-                }
-<<<<<<< HEAD
-                Timber.tag("VERTO").d("Connection established - $host_address")
-=======
-                Timber.tag("VERTO").d("Connection established")
-                 webSocketSession = this
->>>>>>> a69456c7
-                val sendData = sendChannel.openSubscription()
-                webSocketSession = this
-                listener.onConnectionEstablished()
-                isConnected = true
-                try {
-                    while (true) {
-                        sendData.poll()?.let {
-                            Timber.tag("VERTO")
-                                .d("[%s] Sending [%s]", this@TxSocket.javaClass.simpleName, it)
-                            outgoing.send(Frame.Text(it))
-                        }
-                        incoming.poll()?.let { frame ->
-                            if (frame is Frame.Text) {
-                                val data = frame.readText()
-                                Timber.tag("VERTO").d(
-                                    "[%s] Receiving [%s]",
-                                    this@TxSocket.javaClass.simpleName,
-                                    data
-                                )
-                                val jsonObject = gson.fromJson(data, JsonObject::class.java)
-                                withContext(Dispatchers.Main) {
-                                    when {
-                                        jsonObject.has("result") -> {
-                                            if (jsonObject.get("result").asJsonObject.has("params")) {
-                                                val result = jsonObject.get("result").asJsonObject
-                                                val params = result.get("params").asJsonObject
-                                                if (params.asJsonObject.has("state")) {
-                                                    listener.onGatewayStateReceived(jsonObject)
-                                                }
-                                            }
-                                           else if (jsonObject.get("result").asJsonObject.has("message")) {
-                                                val result = jsonObject.get("result").asJsonObject
-                                                val message = result.get("message").asString
-                                                if (message == "logged in" && isLoggedIn) {
-                                                    listener.onClientReady(jsonObject)
-                                                }
-                                            }
-                                        }
-                                        jsonObject.has("method") -> {
-                                            Timber.tag("VERTO").d(
-                                                "[%s] Received Method [%s]",
-                                                this@TxSocket.javaClass.simpleName,
-                                                jsonObject.get("method").asString
-                                            )
-                                            when (jsonObject.get("method").asString) {
-                                                CLIENT_READY.methodName -> {
-                                                    listener.onClientReady(jsonObject)
-                                                }
-                                                INVITE.methodName -> {
-                                                    listener.onOfferReceived(jsonObject)
-                                                }
-                                                ANSWER.methodName -> {
-                                                    listener.onAnswerReceived(jsonObject)
-                                                }
-                                                MEDIA.methodName -> {
-                                                    listener.onMediaReceived(jsonObject)
-                                                }
-                                                BYE.methodName -> {
-                                                    val params =
-                                                        jsonObject.getAsJsonObject("params")
-                                                    val callId =
-                                                        UUID.fromString(params.get("callID").asString)
-                                                    listener.onByeReceived(callId)
-                                                }
-                                                INVITE.methodName -> {
-                                                    listener.onOfferReceived(jsonObject)
-                                                }
-                                                RINGING.methodName -> {
-                                                    listener.onRingingReceived(jsonObject)
-                                                }
-                                            }
-                                        }
-                                        jsonObject.has("error") -> {
-                                          if(jsonObject.get("error").asJsonObject.has("code")) {
-                                              val errorCode =
-                                                  jsonObject.get("error").asJsonObject.get("code").asInt
-                                              Timber.tag("VERTO").d(
-                                                  "[%s] Received Error From Telnyx [%s]",
-                                                  this@TxSocket.javaClass.simpleName,
-                                                  jsonObject.get("error").asJsonObject.get("message")
-                                                      .toString()
-                                              )
-                                              when (errorCode) {
-                                                  CREDENTIAL_ERROR.errorCode -> {
-                                                      listener.onErrorReceived(jsonObject)
-                                                  }
-                                                  TOKEN_ERROR.errorCode -> {
-                                                      listener.onErrorReceived(jsonObject)
-                                                  }
-                                              }
-                                          }
-                                        }
-                                    }
-                                }
-                            }
-                        }
-                    }
-                } catch (exception: Throwable) {
-                    Timber.d(exception)
-                    if(!BuildConfig.IS_TESTING.get()) {
-                        Bugsnag.notify(exception) { event ->
-                            // Add extra information
-                            event.addMetadata(
-                                "availableMemory",
-                                "",
-                                Runtime.getRuntime().freeMemory()
-                            )
-                            //This is not an issue, the coroutine has just been cancelled
-                            event.severity = Severity.INFO
-                            false
-                        }
-                    }
-                }
-            }
-        } catch (cause: Throwable) {
-            Timber.d(cause)
-            if(!BuildConfig.IS_TESTING.get()) {
-                Bugsnag.notify(cause) { event ->
-                    // Add extra information
-                    event.addMetadata("availableMemory", "", Runtime.getRuntime().freeMemory())
-                    //This is not an issue, the coroutine has just been cancelled
-                    event.severity = Severity.INFO
-                    false
-                }
-            }
-        } finally {
-            client.close()
-        }
-    }
-
-
     fun connect2(listener: TelnyxClient, providedHostAddress: String? = Config.TELNYX_PROD_HOST_ADDRESS, providedPort: Int? = Config.TELNYX_PORT) = launch {
         client2 = OkHttpClient.Builder()
             .addNetworkInterceptor(HttpLoggingInterceptor().setLevel(HttpLoggingInterceptor.Level.BODY))
             .addInterceptor(Interceptor { chain ->
                 val builder = chain.request().newBuilder()
-                builder.addHeader("Sec-WebSocket-Protocol", "janus-protocol")
                 chain.proceed(builder.build())
             }).build()
 
@@ -283,8 +109,8 @@
                             else if (jsonObject.get("result").asJsonObject.has("message")) {
                                 val result = jsonObject.get("result").asJsonObject
                                 val message = result.get("message").asString
-                                if (message == "logged in") {
-                                   // listener.onClientReady(jsonObject)
+                                if (message == "logged in" && isLoggedIn) {
+                                    listener.onClientReady(jsonObject)
                                 }
                             }
                         }
@@ -378,12 +204,11 @@
     }
 
     /**
-     * Sends data to our [sendChannel], broadcasting the message to the subscription within our websocket connection which will then be sent to the Telnyx Socket connection
+     * Sends data to our open Telnyx Socket connection
      * @param dataObject, the data to be send to our subscriber
      */
     internal fun send(dataObject: Any?) = runBlocking {
         if(isConnected) {
-            //sendChannel.send(gson.toJson(dataObject))
             Timber.tag("VERTO")
                 .d("[%s] Sending [%s]", this@TxSocket.javaClass.simpleName, gson.toJson(dataObject))
             socket.send(gson.toJson(dataObject))
@@ -397,32 +222,12 @@
      */
     internal fun destroy() {
         isConnected = false
-<<<<<<< HEAD
-        runBlocking {
-          webSocketSession?.flush()
-          webSocketSession?.close()
-         // webSocketSession?.incoming?.cancel()
-        }
-        isConnected = false
         isLoggedIn = false
         ongoingCall = false
-        job.cancel()
-=======
-        /*runBlocking {
-            webSocketSession?.flush()
-            webSocketSession?.close()
-            webSocketSession?.incoming?.cancel()
-            Timber.tag("VERTO").d("Incoming is closed? ${webSocketSession?.incoming?.isClosedForReceive} ")
-            Timber.tag("VERTO").d("Outgoing is closed? ${webSocketSession?.outgoing?.isClosedForSend}")
-        }
-        Timber.tag("VERTO").d("Incoming is closed? ${webSocketSession?.incoming?.isClosedForReceive} ")
-        Timber.tag("VERTO").d("Outgoing is closed? ${webSocketSession?.outgoing?.isClosedForSend}")
-        job.cancel()*/
         socket.cancel()
         //socket.close(1000, "Websocket connection was asked to close")
         client2.dispatcher.executorService.shutdown();
         client2.connectionPool.evictAll();
         client2.cache?.close();
->>>>>>> a69456c7
     }
 }