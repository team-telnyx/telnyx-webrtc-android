plugins {
    id 'com.android.library'
    id 'kotlin-android'
    id 'kotlin-kapt'
    id 'com.google.dagger.hilt.android'
    id 'org.jetbrains.dokka'
    id 'maven-publish'
    id 'io.gitlab.arturbosch.detekt'
    id 'kotlin-parcelize'
}

apply plugin: 'maven-publish'
<<<<<<< HEAD

android {
    namespace 'com.telnyx.webrtc.sdk.telnyx_rtc'
}
=======
>>>>>>> fa80f608

def getVersionName = { ->
    return "1.4.4"
}

def getArtifactId = { ->
    return "telnyx_rtc"
}

/*task sourceJar(type: Jar) {
    from android.sourceSets.main.java.srcDirs
    classifier "sources"
}*/

publishing {
    publications {
        bar(MavenPublication) {
            groupId 'com.telnyx.webrtc.sdk.telnyx_rtc'
            artifactId getArtifactId()
            version getVersionName()
            artifact("$buildDir/outputs/aar/${getArtifactId()}-release.aar") {
                builtBy assemble
            }
//            artifact(sourceJar)
            pom.withXml {
                final dependenciesNode = asNode().appendNode('dependencies')
                ext.addDependency = { Dependency dep, String scope ->
                    if (dep.group == null || dep.version == null || dep.name == null || dep.name == "unspecified")
                        return // ignore invalid dependencies
                    final dependencyNode = dependenciesNode.appendNode('dependency')
                    dependencyNode.appendNode('groupId', dep.group)
                    dependencyNode.appendNode('artifactId', dep.name)
                    dependencyNode.appendNode('version', dep.version)
                    dependencyNode.appendNode('scope', scope)
                    if (!dep.transitive) {
                        final exclusionNode = dependencyNode.appendNode('exclusions').appendNode('exclusion')
                        exclusionNode.appendNode('groupId', '*')
                        exclusionNode.appendNode('artifactId', '*')
                    } else if (!dep.properties.excludeRules.empty) {
                        final exclusionNode = dependencyNode.appendNode('exclusions').appendNode('exclusion')
                        dep.properties.excludeRules.each { ExcludeRule rule ->
                            exclusionNode.appendNode('groupId', rule.group ?: '*')
                            exclusionNode.appendNode('artifactId', rule.module ?: '*')
                        }
                    }
                }
                configurations.implementation.getDependencies().each { dep -> addDependency(dep, "compile") }

                configurations.api.getDependencies().each { dep -> addDependency(dep, "compile") }

                configurations.implementation.getDependencies().each { dep -> addDependency(dep, "runtime") }
            }
        }
    }
}

android {
    compileSdk 34

    defaultConfig {
        minSdkVersion 23
        targetSdkVersion 34

        multiDexEnabled true

        testInstrumentationRunner "androidx.test.runner.AndroidJUnitRunner"
        consumerProguardFiles 'proguard-rules.txt'

        buildConfigField("double", "SDK_VERSION", versionName ?: "1.0")
        buildConfigField "java.util.concurrent.atomic.AtomicBoolean", "IS_TESTING", "new java.util.concurrent.atomic.AtomicBoolean(false)"
    }

    buildTypes {
        release {
            minifyEnabled false
            proguardFiles getDefaultProguardFile('proguard-android-optimize.txt'), 'proguard-rules.pro'
            jniDebuggable true
        }
        debug {
            testCoverageEnabled true
            minifyEnabled false
            proguardFiles getDefaultProguardFile('proguard-android-optimize.txt'), 'proguard-rules.pro'
            jniDebuggable true
        }
    }
    compileOptions {
        sourceCompatibility JavaVersion.VERSION_11
        targetCompatibility JavaVersion.VERSION_11
    }
    kotlinOptions {
        jvmTarget = '11'
    }
    testOptions {
        unitTests.includeAndroidResources = true
        unitTests.returnDefaultValues = true
        unitTests.all {
            if (name == "testDebugUnitTest" || name == "testReleaseUnitTest") {
                kover {
                    excludes = ["com\\.telnyx\\.webrtc\\.sdk\\.peer\\..*"]
                    //Can't mock native code, these methods will be tested via instrumentation instead.
                }
            }
        }
    }
    sourceSets {
        test.manifest.srcFile "src/main/AndroidManifest.xml"
    }
    lintOptions {
        abortOnError false
        absolutePaths false
    }
    buildFeatures {
        buildConfig true
    }
}

dokkaHtml {
    outputDirectory.set(file("../docs"))
    dokkaSourceSets {
        main {
            includes.from("Module.md")
        }
    }
}

detekt {
    buildUponDefaultConfig = true
    allRules = false
    config = files("$projectDir/config/detekt.yml")
    baseline = file("$projectDir/config/baseline.xml")

    reports {
        html.enabled = true // observe findings in your browser with structure and code snippets
        xml.enabled = true // checkstyle like format mainly for integrations like Jenkins
        txt.enabled = true
        // similar to the console output, contains issue signature to manually edit baseline files
        sarif.enabled = true
        // standardized SARIF format (https://sarifweb.azurewebsites.net/) to support integrations with Github Code Scanning
    }
}

tasks.koverHtmlReport {
    enabled = true                          // false to disable report generation
    htmlReportDir.set(layout.buildDirectory.dir("my-reports/html-result"))
}

tasks.koverXmlReport {
    enabled = true                          // false to disable report generation
    xmlReportFile.set(layout.buildDirectory.file("my-reports/result.xml"))
}

dependencies {

    implementation deps.kotlin.stdlib
    implementation deps.androidx_core
    implementation deps.appcompat
    implementation deps.material
    implementation deps.constraint_layout

    implementation "io.getstream:stream-webrtc-android:1.1.2"

    implementation deps.gson
    implementation deps.retrofit.runtime
    implementation deps.retrofit.gson


    implementation deps.coroutines.core
    implementation deps.coroutines.android

    implementation deps.websocket

    implementation deps.okhttp
    implementation deps.interceptor

    implementation deps.ktor.android
    implementation deps.ktor.cio
    implementation deps.ktor.gson
    implementation deps.ktor.websockets
    implementation deps.ktor.okhttp
    implementation 'androidx.lifecycle:lifecycle-process:2.7.0'
    testImplementation deps.ktor.client_test

    // Firebase
    implementation platform(deps.firebasebom)
    implementation deps.firebase_analytics
    implementation deps.firebase_messaging

    // Timber
    implementation deps.timber

    //permissions
    implementation deps.dexter

    implementation deps.hilt.android
    kapt deps.hilt.compiler

    //Testing:
    testImplementation "androidx.arch.core:core-testing:2.1.0"
    androidTestImplementation 'androidx.arch.core:core-testing:2.1.0'
    testImplementation 'org.jetbrains.kotlinx:kotlinx-coroutines-test:1.6.4'
    testImplementation('org.robolectric:robolectric:4.8.1') {
        exclude group: 'com.google.protobuf'
    }
    testImplementation "io.mockk:mockk:1.12.5"
    testImplementation "com.squareup.okhttp3:mockwebserver:4.10.0"
    testImplementation 'org.hamcrest:hamcrest-library:2.2'

    // jUnit 4
    testImplementation 'junit:junit:4.13.2'
    testImplementation "org.junit.vintage:junit-vintage-engine:5.8.2"
    testImplementation "androidx.test:core-ktx:1.4.0"

    // jUnit 5
    def jupiter_version = "5.8.2"
    testImplementation "org.junit.jupiter:junit-jupiter-api:$jupiter_version"
    testRuntimeOnly "org.junit.jupiter:junit-jupiter-engine:$jupiter_version"
    testImplementation "org.junit.jupiter:junit-jupiter-params:$jupiter_version"

    def kotest_version = "5.4.1"
    testImplementation "io.kotest:kotest-runner-junit5:$kotest_version"
    testImplementation "io.kotest:kotest-assertions-core-jvm:$kotest_version"
    testImplementation "io.kotest:kotest-property-jvm:$kotest_version"
    androidTestImplementation "io.kotest:kotest-assertions-core-jvm:$kotest_version"
    androidTestImplementation "io.kotest:kotest-property-jvm:$kotest_version"

    testImplementation "org.slf4j:slf4j-nop:1.7.36"

    testImplementation 'org.jetbrains.kotlin:kotlin-test-junit:1.9.10'

    // Testing - Instrumentation
    androidTestImplementation 'junit:junit:4.13.2'
    androidTestImplementation 'androidx.test:runner:1.6.2'
    androidTestImplementation 'androidx.test.ext:junit:1.2.1'
    androidTestImplementation 'androidx.test.espresso:espresso-core:3.6.1'
    testImplementation 'androidx.test:rules:1.6.1'
    androidTestImplementation 'androidx.test.ext:truth:1.4.0'
    androidTestImplementation 'androidx.test.ext:junit:1.1.3'
    androidTestImplementation 'androidx.work:work-testing:2.7.1'
    androidTestImplementation "io.mockk:mockk-android:1.12.5"
    debugImplementation 'androidx.fragment:fragment-testing:1.5.2'
    debugImplementation 'androidx.test:core-ktx:1.6.1'

    testImplementation "org.mockito:mockito-inline:5.2.0"
    androidTestImplementation "org.mockito:mockito-android:4.8.0"

    androidTestImplementation 'androidx.test.ext:junit:1.2.1'
    androidTestImplementation 'androidx.test.espresso:espresso-core:3.6.1'

    def lifecycle_version = "2.7.0"
    implementation "androidx.lifecycle:lifecycle-viewmodel-ktx:$lifecycle_version"
    implementation "androidx.lifecycle:lifecycle-livedata-ktx:$lifecycle_version"
}<|MERGE_RESOLUTION|>--- conflicted
+++ resolved
@@ -10,13 +10,10 @@
 }
 
 apply plugin: 'maven-publish'
-<<<<<<< HEAD
 
 android {
     namespace 'com.telnyx.webrtc.sdk.telnyx_rtc'
 }
-=======
->>>>>>> fa80f608
 
 def getVersionName = { ->
     return "1.4.4"
