<<<<<<< HEAD
## [1.5.1](https://github.com/team-telnyx/telnyx-webrtc-android/releases/tag/1.5.1) (2025-03-20)

### Bug Fixing
- Fixed an issue where we were including local candidates in the SDP offer, which was causing issues with some networks.
- Adjusted the Peer class to also use the provided Logger when logging messages so that these can be used by a custom logger provided by the user (or our default logger if none is provided).
=======
## [1.6.0](https://github.com/team-telnyx/telnyx-webrtc-android/releases/tag/1.5.0) (2025-03-07)

### Enhancement
- Added reconnect timeout functionality to handle call reconnection failures.
>>>>>>> dd397d09

## [1.5.0](https://github.com/team-telnyx/telnyx-webrtc-android/releases/tag/1.5.0) (2025-03-07)

### Enhancement

- Disable Push Notification call is now simplified, no longer requiring parameters to be passed in the SDK. We instead use the last logged in user to disable push notifications. This Aligns with our iOS and Flutter implementations
- Added the ability to pass your own custom logger when connecting to redirect logs to your own logging system or log using a different chosen library.
- Added new CallStates to represent DROPPED and RECONNECTING states in regards to network drops while on a call.

### Bug Fixing
- Fixed an issue where listeners declared before connecting to the SDK would not receive events.

## [1.4.4](https://github.com/team-telnyx/telnyx-webrtc-android/releases/tag/1.4.4) (2025-02-04)

### Enhancement

- Add Debug Stats ability by passing bool to Connection allowing you to see stats of calls in portal
- Remove BugSnag from SDK to reduce size as it is no longer required

## [1.4.3](https://github.com/team-telnyx/telnyx-webrtc-android/releases/tag/1.4.3) (2025-01-22)

### Bug Fixing

- Fix missing STUN or TURN Candidates in SDP

## [1.4.2](https://github.com/team-telnyx/telnyx-webrtc-android/releases/tag/1.4.2) (2024-11-18)

### Enhancement

- ICE candidates are no longer added to the peer connection after the establishment of the call to prevent use of ICE candidates that are not negotiated in the SDP.

## [1.4.2-beta](https://github.com/team-telnyx/telnyx-webrtc-android/releases/tag/1.4.2-beta) (2024-10-31)

### Enhancement

- Implemented websocket and RTC peer reconnection logic in the event of a network disconnect or network switch.

## [1.4.1](https://github.com/team-telnyx/telnyx-webrtc-android/releases/tag/1.4.1) (2024-10-31)

### Enhancement

- Implemented websocket and RTC peer reconnection logic in the event of a network disconnect or network switch.

## [1.4.0](https://github.com/team-telnyx/telnyx-webrtc-android/releases/tag/1.4.0) (2024-09-18)

### Enhancement

- Updated WebRTC library and added reconnection logic for Socket and Voice-SDK-ID.

## [1.3.9](https://github.com/team-telnyx/telnyx-webrtc-android/releases/tag/1.3.9) (2024-08-27)

### Bug Fixing

- Fixed SSL error on Android 8.1.

## [1.3.8](https://github.com/team-telnyx/telnyx-webrtc-android/releases/tag/1.3.8) (2024-08-15)

### Enhancement

- Improved stability of WebRTC session reconnection logic.

## [1.3.7](https://github.com/team-telnyx/telnyx-webrtc-android/releases/tag/1.3.7) (2024-08-01)

### Enhancement

- Added new ICE server configuration and enhanced logging for troubleshooting.

## [1.3.6](https://github.com/team-telnyx/telnyx-webrtc-android/releases/tag/1.3.6) (2024-07-20)

### Bug Fixing

- Refactored audio handling logic for improved compatibility with low-end devices.

## [1.3.5](https://github.com/team-telnyx/telnyx-webrtc-android/releases/tag/1.3.5) - 2024-07-10

### Bug Fixing

- Fix JVM issue with the androidxlifecycle. The androidxlifecycle observer  onChanged(..) method was updated to  fun onChanged(value: T) which was previously fun onChanged(value: T) the cause of the issue.<|MERGE_RESOLUTION|>--- conflicted
+++ resolved
@@ -1,15 +1,13 @@
-<<<<<<< HEAD
-## [1.5.1](https://github.com/team-telnyx/telnyx-webrtc-android/releases/tag/1.5.1) (2025-03-20)
+## [1.6.1](https://github.com/team-telnyx/telnyx-webrtc-android/releases/tag/1.6.1) (2025-03-20)
 
 ### Bug Fixing
 - Fixed an issue where we were including local candidates in the SDP offer, which was causing issues with some networks.
 - Adjusted the Peer class to also use the provided Logger when logging messages so that these can be used by a custom logger provided by the user (or our default logger if none is provided).
-=======
-## [1.6.0](https://github.com/team-telnyx/telnyx-webrtc-android/releases/tag/1.5.0) (2025-03-07)
+
+## [1.6.0](https://github.com/team-telnyx/telnyx-webrtc-android/releases/tag/1.6.0) (2025-03-07)
 
 ### Enhancement
 - Added reconnect timeout functionality to handle call reconnection failures.
->>>>>>> dd397d09
 
 ## [1.5.0](https://github.com/team-telnyx/telnyx-webrtc-android/releases/tag/1.5.0) (2025-03-07)
 
