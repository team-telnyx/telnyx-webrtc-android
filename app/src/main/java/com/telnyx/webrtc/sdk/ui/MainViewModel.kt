/*
 * Copyright © 2021 Telnyx LLC. All rights reserved.
 */

package com.telnyx.webrtc.sdk.ui

import android.content.Context
import android.util.Log
import androidx.lifecycle.LiveData
import androidx.lifecycle.ViewModel
import com.google.gson.JsonObject
import com.telnyx.webrtc.sdk.Call
import com.telnyx.webrtc.sdk.CredentialConfig
import com.telnyx.webrtc.sdk.TelnyxClient
import com.telnyx.webrtc.sdk.TokenConfig
import com.telnyx.webrtc.sdk.manager.UserManager
import com.telnyx.webrtc.sdk.model.AudioDevice
import com.telnyx.webrtc.sdk.model.CallState
import com.telnyx.webrtc.sdk.model.TxServerConfiguration
import com.telnyx.webrtc.sdk.verto.receive.ReceivedMessageBody
import com.telnyx.webrtc.sdk.verto.receive.SocketResponse
import dagger.hilt.android.lifecycle.HiltViewModel
import com.telnyx.webrtc.sdk.utilities.Logger
import timber.log.Timber
import java.util.*
import javax.inject.Inject

@HiltViewModel
class MainViewModel @Inject constructor(
    private val userManager: UserManager
) : ViewModel() {

    private var telnyxClient: TelnyxClient? = null

    var currentCall: Call? = null
    private val holdedCalls = mutableSetOf<Call>()
    private var calls: Map<UUID, Call> = mapOf()

    fun initTelnyxClient(context: Context) {
        telnyxClient = TelnyxClient(context)
    }

    fun initConnection(
        providedServerConfig: TxServerConfiguration?,
        credentialConfig: CredentialConfig?,
        tokenConfig: TokenConfig?,
        txPushMetaData: String?,
    ) {
<<<<<<< HEAD
=======
        Logger.e(message = "initConnection")
        telnyxClient = TelnyxClient(context)

>>>>>>> 9c48b5ab
        providedServerConfig?.let {
            telnyxClient?.connect(it, credentialConfig!!, txPushMetaData, true)
        } ?: run {
            if (tokenConfig != null) {
                telnyxClient?.connect(
                    txPushMetaData = txPushMetaData,
                    tokenConfig = tokenConfig,
                    autoLogin = true
                )
            } else {
                telnyxClient?.connect(
                    txPushMetaData = txPushMetaData,
                    credentialConfig = credentialConfig!!,
                    autoLogin = true
                )
            }
        }
    }

    fun saveUserData(
        userName: String,
        password: String,
        fcmToken: String?,
        callerIdName: String,
        callerIdNumber: String,
        isDev: Boolean
    ) {
        if (!userManager.isUserLogin) {
            userManager.isUserLogin = true
            userManager.sipUsername = userName
            userManager.sipPass = password
            userManager.fcmToken = fcmToken
            userManager.callerIdName = callerIdName
            userManager.callerIdNumber = callerIdNumber
            userManager.isDev = isDev
        }
    }

    fun getSocketResponse(): LiveData<SocketResponse<ReceivedMessageBody>>? =
        telnyxClient?.getSocketResponse()

    fun getWsMessageResponse(): LiveData<JsonObject>? = telnyxClient?.getWsMessageResponse()

    fun setCurrentCall(callId: UUID) {
        calls = telnyxClient?.getActiveCalls()!!
        Log.e("setCall Previous", currentCall?.callId.toString())
        Log.e("setCall Current", callId.toString())
        
        if (calls.size > 1) {
            currentCall?.let {
                holdedCalls.add(it)
            }
        }
        currentCall = calls[callId]!!
    }

    fun getCallState(): LiveData<CallState>? = currentCall?.getCallState()
    fun getIsMuteStatus(): LiveData<Boolean>? = currentCall?.getIsMuteStatus()
    fun getIsOnHoldStatus(): LiveData<Boolean>? = currentCall?.getIsOnHoldStatus()
    fun getIsOnLoudSpeakerStatus(): LiveData<Boolean>? = currentCall?.getIsOnLoudSpeakerStatus()


    fun getCallStateFlow() = currentCall?.callStateFlow


    fun doLoginWithToken(tokenConfig: TokenConfig) {
        telnyxClient?.tokenLogin(tokenConfig)
    }

    fun sendInvite(
        callerName: String,
        callerNumber: String,
        destinationNumber: String,
        clientState: String
    ) {
        val call = telnyxClient?.newInvite(
            callerName, callerNumber, destinationNumber,
            clientState, mapOf(Pair("X-test", "123456"))
        )
        setCurrentCall(call?.callId!!)
    }

    fun acceptCall(callId: UUID, destinationNumber: String) {
        telnyxClient?.acceptCall(
            callId,
            destinationNumber,
            mapOf(Pair("X-testAndroid", "123456"))
        )
    }

    fun disablePushNotifications(sipUserName: String, fcmToken: String) {
        telnyxClient?.disablePushNotification(sipUserName, null, fcmToken)
    }


    fun endCall(callId: UUID? = null) {
        callId?.let {
            telnyxClient?.endCall(callId)
        } ?: run {
            Timber.e("Run End call $callId")
            if (currentCall != null) {
                telnyxClient?.endCall(currentCall?.callId!!)
            }
            //ToDo(Rad): do we need this
            currentCall?.endCall(currentCall?.callId!!)
        }

        holdedCalls.lastOrNull()?.let {
            currentCall = it

            if (currentCall?.getIsOnHoldStatus()?.value == true)
                onHoldUnholdPressed(currentCall?.callId!!)

            holdedCalls.remove(it)
        }
    }

    fun onHoldUnholdPressed(callId: UUID) {
        currentCall?.onHoldUnholdPressed(callId)
        currentCall?.let {
            if (it.getIsOnHoldStatus().value == true)
                holdedCalls.add(it)

            if (it.getIsOnHoldStatus().value == false)
                holdedCalls.remove(it)
        }
    }

    fun onMuteUnmutePressed() {
        currentCall?.onMuteUnmutePressed()
    }

    fun onLoudSpeakerPressed() {
        Timber.e("onLoudSpeakerPressed ${currentCall?.callId}")
        currentCall?.onLoudSpeakerPressed()
    }

    fun dtmfPressed(callId: UUID, tone: String) {
        currentCall?.dtmf(callId, tone)
    }

    fun disconnect() {
        Log.d("MainViewModel", "disconnect")
        telnyxClient?.onDisconnect()
        userManager.isUserLogin = false
    }

    fun changeAudioOutput(audioDevice: AudioDevice) {
        telnyxClient?.setAudioOutputDevice(audioDevice)
    }

    fun onByeReceived(callId: UUID) {
        Timber.d("onByeReceived $callId")
        holdedCalls.firstOrNull { it.callId == callId }?.let {
            holdedCalls.remove(it)
        }
    }
}<|MERGE_RESOLUTION|>--- conflicted
+++ resolved
@@ -46,12 +46,8 @@
         tokenConfig: TokenConfig?,
         txPushMetaData: String?,
     ) {
-<<<<<<< HEAD
-=======
         Logger.e(message = "initConnection")
         telnyxClient = TelnyxClient(context)
-
->>>>>>> 9c48b5ab
         providedServerConfig?.let {
             telnyxClient?.connect(it, credentialConfig!!, txPushMetaData, true)
         } ?: run {
