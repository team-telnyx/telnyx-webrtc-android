--- conflicted
+++ resolved
@@ -9,10 +9,8 @@
 import androidx.lifecycle.LiveData
 import androidx.lifecycle.ViewModel
 import com.google.gson.JsonObject
-import com.telnyx.webrtc.sdk.App
 import com.telnyx.webrtc.sdk.Call
 import com.telnyx.webrtc.sdk.CredentialConfig
-import com.telnyx.webrtc.sdk.NotificationsService
 import com.telnyx.webrtc.sdk.TelnyxClient
 import com.telnyx.webrtc.sdk.TokenConfig
 import com.telnyx.webrtc.sdk.manager.UserManager
@@ -42,22 +40,14 @@
     fun initConnection(
         context: Context,
         providedServerConfig: TxServerConfiguration?,
-        credentialConfig: CredentialConfig?,
-        tokenConfig: TokenConfig?,
         txPushMetaData: String?
     ) {
-        Timber.e("initConnection")
         telnyxClient = TelnyxClient(context)
-
         providedServerConfig?.let {
-            telnyxClient?.connect(it,credentialConfig!!,txPushMetaData,true)
+            telnyxClient?.connect(it, txPushMetaData)
         } ?: run {
-            telnyxClient?.connect(txPushMetaData = txPushMetaData, credentialConfig = credentialConfig!!, autoLogin = true)
+            telnyxClient?.connect(txPushMetaData = txPushMetaData)
         }
-    }
-
-    fun startDebugStats() {
-        currentCall?.startDebug()
     }
 
     fun saveUserData(
@@ -99,7 +89,10 @@
     fun getIsOnHoldStatus(): LiveData<Boolean>? = currentCall?.getIsOnHoldStatus()
     fun getIsOnLoudSpeakerStatus(): LiveData<Boolean>? = currentCall?.getIsOnLoudSpeakerStatus()
 
-
+    fun doLoginWithCredentials(credentialConfig: CredentialConfig) {
+        telnyxClient?.credentialLogin(credentialConfig)
+        Timber.e("token_ ${credentialConfig.fcmToken}")
+    }
 
     fun doLoginWithToken(tokenConfig: TokenConfig) {
         telnyxClient?.tokenLogin(tokenConfig)
@@ -111,11 +104,7 @@
         destinationNumber: String,
         clientState: String
     ) {
-<<<<<<< HEAD
-        telnyxClient?.newInvite(
-=======
        val call =  telnyxClient?.newInvite(
->>>>>>> 8cd1a299
             callerName, callerNumber, destinationNumber,
             clientState, mapOf(Pair("X-test", "123456"))
         )
@@ -128,7 +117,6 @@
             destinationNumber,
             mapOf(Pair("X-testAndroid", "123456"))
         )
-        //startDebugStats()
     }
 
     fun disablePushNotifications(sipUserName: String, fcmToken: String) {
