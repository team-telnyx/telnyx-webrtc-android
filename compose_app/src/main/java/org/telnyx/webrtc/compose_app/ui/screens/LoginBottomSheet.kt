--- conflicted
+++ resolved
@@ -57,13 +57,8 @@
         if (!isTokenState) {
             OutlinedEdiText(
                 text = sipUsername,
-<<<<<<< HEAD
                 hint = "Sip Username",
                 modifier = Modifier.fillMaxWidth().testTag("sipUsername")
-=======
-                hint = "SIP Username",
-                modifier = Modifier.fillMaxWidth()
->>>>>>> 6bfd57a5
             ) { value ->
                 sipUsername = value
             }
