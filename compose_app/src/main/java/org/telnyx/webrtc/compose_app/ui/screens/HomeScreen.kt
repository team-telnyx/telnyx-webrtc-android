package org.telnyx.webrtc.compose_app.ui.screens

import android.widget.Toast
import androidx.compose.animation.AnimatedContent
import androidx.compose.foundation.Image
import androidx.compose.foundation.background
import androidx.compose.foundation.clickable
import androidx.compose.foundation.layout.Arrangement
import androidx.compose.foundation.layout.Box
import androidx.compose.foundation.layout.Column
import androidx.compose.foundation.layout.Row
import androidx.compose.foundation.layout.Spacer
import androidx.compose.foundation.layout.fillMaxSize
import androidx.compose.foundation.layout.fillMaxWidth
import androidx.compose.foundation.layout.height
import androidx.compose.foundation.layout.padding
import androidx.compose.foundation.layout.size
import androidx.compose.foundation.lazy.LazyColumn
import androidx.compose.material.icons.Icons
import androidx.compose.material.icons.filled.Delete
import androidx.compose.material.icons.filled.Edit
import androidx.compose.material.icons.filled.Person
import androidx.compose.material3.CircularProgressIndicator
import androidx.compose.material3.ExperimentalMaterial3Api
import androidx.compose.material3.Icon
import androidx.compose.material3.IconButton
import androidx.compose.material3.MaterialTheme
import androidx.compose.material3.ModalBottomSheet
import androidx.compose.material3.Scaffold
import androidx.compose.material3.rememberModalBottomSheetState
import androidx.compose.runtime.Composable
import androidx.compose.runtime.LaunchedEffect
import androidx.compose.runtime.collectAsState
import androidx.compose.runtime.getValue
import androidx.compose.runtime.mutableStateOf
import androidx.compose.runtime.remember
import androidx.compose.runtime.rememberCoroutineScope
import androidx.compose.runtime.setValue
import androidx.compose.ui.Alignment
import androidx.compose.ui.Modifier
import androidx.compose.ui.graphics.Color
import androidx.compose.ui.platform.LocalContext
import androidx.compose.ui.platform.testTag
import androidx.compose.ui.res.painterResource
import androidx.compose.ui.res.stringResource
import androidx.compose.ui.unit.dp
import androidx.compose.ui.unit.sp
import androidx.navigation.NavHostController
import androidx.navigation.compose.NavHost
import androidx.navigation.compose.composable
<<<<<<< HEAD
=======
import androidx.navigation.compose.rememberNavController
>>>>>>> 6bfd57a5
import com.telnyx.webrtc.common.TelnyxSessionState
import com.telnyx.webrtc.common.TelnyxSocketEvent
import com.telnyx.webrtc.common.TelnyxViewModel
import com.telnyx.webrtc.common.model.Profile
import kotlinx.coroutines.launch
import kotlinx.serialization.Serializable
import org.telnyx.webrtc.compose_app.R
import org.telnyx.webrtc.compose_app.ui.theme.Dimens
import org.telnyx.webrtc.compose_app.ui.theme.Dimens.shape100Percent
import org.telnyx.webrtc.compose_app.ui.theme.colorSecondary
import org.telnyx.webrtc.compose_app.ui.theme.telnyxGreen
import org.telnyx.webrtc.compose_app.ui.viewcomponents.MediumTextBold
import org.telnyx.webrtc.compose_app.ui.viewcomponents.RegularText
import org.telnyx.webrtc.compose_app.ui.viewcomponents.RoundSmallButton
import org.telnyx.webrtc.compose_app.ui.viewcomponents.RoundedOutlinedButton
import org.telnyx.webrtc.compose_app.ui.viewcomponents.RoundedTextButton
import timber.log.Timber

@Serializable
object LoginScreenNav

@Serializable
object CallScreenNav

@OptIn(ExperimentalMaterial3Api::class)
@Composable
fun HomeScreen(navController: NavHostController, telnyxViewModel: TelnyxViewModel) {
    val sheetState = rememberModalBottomSheetState(true)
    val scope = rememberCoroutineScope()
    var showBottomSheet by remember { mutableStateOf(false) }
    val currentConfig by telnyxViewModel.currentProfile.collectAsState()
    val context = LocalContext.current
    val sessionState by telnyxViewModel.sessionsState.collectAsState()
    val uiState by telnyxViewModel.uiState.collectAsState()
    val isLoading by telnyxViewModel.isLoading.collectAsState()
<<<<<<< HEAD
=======

    LaunchedEffect(uiState) {
        when (uiState) {
            is TelnyxSocketEvent.OnClientReady -> {
                navController.navigate(CallScreenNav)
            }

            is TelnyxSocketEvent.InitState -> {
                navController.navigate(LoginScreenNav) {
                    popUpTo(CallScreenNav) { inclusive = true }
                }
            }

            else -> {
                telnyxViewModel.setIsLoading(false)
            }
        }
    }
>>>>>>> 6bfd57a5

    Scaffold(modifier = Modifier.padding(Dimens.mediumSpacing),
        topBar = {
            Column(
                verticalArrangement = Arrangement.spacedBy(Dimens.mediumSpacing),
            ) {
                Spacer(modifier = Modifier.size(Dimens.mediumSpacing))

                Column(
                    modifier = Modifier.fillMaxWidth(),
                    horizontalAlignment = Alignment.CenterHorizontally
                ) {
                    Image(
                        painter = painterResource(id = R.drawable.telnyx_logo),
                        contentDescription = stringResource(id = R.string.app_name),
                        modifier = Modifier
                            .padding(Dimens.smallPadding)
                            .size(width = 200.dp, height = Dimens.size100dp)
                    )
                }

                MediumTextBold(text = stringResource(id = R.string.login_info))
                ConnectionState(state = (sessionState is TelnyxSessionState.ClientLogged))
                SessionItem(
                    sessionId = when (sessionState) {
                        is TelnyxSessionState.ClientLogged -> {
                            (sessionState as TelnyxSessionState.ClientLogged).message.sessid
                        }

                        is TelnyxSessionState.ClientDisconnected -> {
                            stringResource(R.string.dash)
                        }
                    }
                )
            }
        },
        bottomBar = {
            ConnectionStateButton(
                state = (sessionState is TelnyxSessionState.ClientLogged),
                telnyxViewModel,
                currentConfig
            )

        }) {
        Column(
            modifier = Modifier.padding(
                bottom = it.calculateBottomPadding(),
                top = it.calculateTopPadding()
            ),
            verticalArrangement = Arrangement.spacedBy(Dimens.mediumSpacing),
        ) {

            Spacer(modifier = Modifier.size(Dimens.mediumSpacing))

            NavHost(navController = navController, startDestination = LoginScreenNav) {
                composable<LoginScreenNav> {
                    ProfileSwitcher(profileName = currentConfig?.sipUsername ?: stringResource(R.string.missing_profile)) {
                        showBottomSheet = true
                    }
                }
                composable<CallScreenNav> {
                    CallScreen(telnyxViewModel)
                }
            }


        }

        //BottomSheet
        if (showBottomSheet) {
            ModalBottomSheet(
                modifier = Modifier.fillMaxSize(),
                onDismissRequest = {
                    showBottomSheet = false
                },
                containerColor = Color.White,
                sheetState = sheetState
            ) {
                var isAddProfile by remember { mutableStateOf(false) }

                Column(
                    modifier = Modifier.padding(Dimens.mediumSpacing),
                    verticalArrangement = Arrangement.spacedBy(Dimens.mediumSpacing)
                ) {

                    Row(
                        verticalAlignment = Alignment.CenterVertically,
                        modifier = Modifier.fillMaxWidth()
                    ) {
                        MediumTextBold(
                            text = stringResource(id = R.string.existing_profiles),
                            modifier = Modifier.fillMaxWidth(fraction = 0.9f)
                        )
                        IconButton(onClick = {
                            scope.launch {
                                sheetState.hide()
                            }.invokeOnCompletion {
                                if (!sheetState.isVisible) {
                                    showBottomSheet = false
                                }
                            }
                        }) {
                            Icon(
                                painter = painterResource(id = R.drawable.ic_close),
                                contentDescription = stringResource(id = R.string.close_button_dessc)
                            )
                        }
                    }

                    val credentialConfigList by telnyxViewModel.profileList.collectAsState()

                    AnimatedContent(isAddProfile) { addProfile ->
                        when (addProfile) {
                            true -> {
                                CredentialTokenView(
                                    currentConfig,
                                    onSave = { profile ->
                                        profile.apply {
                                            telnyxViewModel.addProfile(context, profile)
                                        }
                                        isAddProfile = !isAddProfile
                                    },
                                    onDismiss = {
                                        isAddProfile = !isAddProfile
                                    }
                                )
                            }

                            false -> {
                                Column(verticalArrangement = Arrangement.spacedBy(Dimens.mediumSpacing)) {
                                    RoundSmallButton(
                                        text = stringResource(id = R.string.add_new_profile),
                                        backgroundColor = MaterialTheme.colorScheme.secondary,
                                        modifier = Modifier.height(30.dp),
                                        textSize = 12.sp
                                    ) {
                                        isAddProfile = !isAddProfile
                                    }
                                    ProfileListView(
                                        credentialConfigList,
                                        telnyxViewModel,
                                        onEdit = { profile ->
                                            Timber.d("Edit Profile: $profile")
                                            isAddProfile = true
                                            telnyxViewModel.setCurrentConfig(context, profile)
                                        },
                                        onDelete = {profile ->
                                            telnyxViewModel.deleteProfile(context, profile)
                                        })

                                    PosNegButton(
                                        positiveText = stringResource(id = R.string.confirm),
                                        negativeText = stringResource(id = R.string.Cancel),
                                        onPositiveClick = {
                                            scope.launch {
                                                sheetState.hide()
                                            }.invokeOnCompletion {
                                                showBottomSheet = false
                                            }
                                        },
                                        onNegativeClick = {
                                            scope.launch {
                                                sheetState.hide()
                                            }.invokeOnCompletion {
                                                showBottomSheet = false
                                            }
                                        })
                                }

                            }
                        }
                    }
                }
            }
        }
    }

    //loading layer
    if (isLoading) {
        Box(
            modifier = Modifier
                .fillMaxSize()
                .background(colorSecondary.copy(alpha = 0.5f))
                .clickable(enabled = false) {},
            contentAlignment = Alignment.Center
        ) {
            CircularProgressIndicator(
                color = telnyxGreen,
                trackColor = Color.White
            )
        }
    }
<<<<<<< HEAD

    LaunchedEffect(uiState) {
        when(uiState) {
            is TelnyxSocketEvent.OnClientReady -> {
                navController.navigate(CallScreenNav)
            }
            is TelnyxSocketEvent.InitState -> {
                navController.navigate(LoginScreenNav) {
                    popUpTo(CallScreenNav) { inclusive = true }
                }
            }
            else -> {}
        }
    }
=======
>>>>>>> 6bfd57a5
}


@Composable
fun ProfileListView(
    profileList: List<Profile> = emptyList(),
    telnyxViewModel: TelnyxViewModel,
    onEdit: (Profile) -> Unit = {},
    onDelete: (Profile) -> Unit = {}
) {
    val context = LocalContext.current

    Column(verticalArrangement = Arrangement.spacedBy(Dimens.mediumSpacing)) {

        var currentSipId by remember { mutableStateOf("") }

        LazyColumn(modifier = Modifier.testTag("profileList"),
            verticalArrangement = Arrangement.spacedBy(Dimens.extraSmallSpacing)) {
            profileList.forEach { item ->
                item {
                    ProfileItem(item, selected = currentSipId == item.sipUsername,
                        onItemSelected = {
                            currentSipId = it.sipUsername ?: ""
                            telnyxViewModel.setCurrentConfig(context, it)
                        },
                        onEdit = {
                            onEdit(item)
                        },
                        onDelete = {
                            onDelete(item)
                        }
                    )
                }
            }
        }


    }
}

@Composable
fun PosNegButton(
    positiveText: String,
    negativeText: String,
    onPositiveClick: () -> Unit = {},
    onNegativeClick: () -> Unit = {}
) {
    Box(modifier = Modifier.fillMaxWidth(), contentAlignment = Alignment.BottomEnd) {

        Row(
            horizontalArrangement = Arrangement.spacedBy(Dimens.extraSmallSpacing),
            verticalAlignment = Alignment.CenterVertically
        ) {
            RoundedTextButton(text = negativeText) {
                onNegativeClick()
            }
            RoundedOutlinedButton(text = positiveText) {
                onPositiveClick()
            }

        }
    }
}


@Composable
fun ProfileItem(
    item: Profile,
    selected: Boolean = false,
    onItemSelected: (Profile) -> Unit,
    onEdit: () -> Unit = {},
    onDelete: () -> Unit = {}
) {
    Row(
        modifier = Modifier
            .fillMaxWidth()
            .background(color = if (selected) MaterialTheme.colorScheme.background else Color.Transparent)
            .clickable {
                onItemSelected(item)
            }
            .padding(horizontal = Dimens.mediumPadding),
        horizontalArrangement = Arrangement.spacedBy(Dimens.extraSmallSpacing),
        verticalAlignment = Alignment.CenterVertically
    ) {
        Icon(
            imageVector = Icons.Default.Person,
            contentDescription = stringResource(id = R.string.profile)
        )
        RegularText(text = item.sipUsername, modifier = Modifier.weight(1f))
        IconButton(onClick = onEdit) {
            Icon(imageVector = Icons.Default.Edit, contentDescription = null)
        }

        IconButton(onClick = onDelete) {
            Icon(imageVector = Icons.Default.Delete, contentDescription = null)
        }
    }
}


@Composable
fun ProfileSwitcher(profileName: String, onProfileSwitch: () -> Unit = {}) {
    Column {
        RegularText(text = stringResource(id = R.string.profile))
        Row(
            horizontalArrangement = Arrangement.spacedBy(Dimens.extraSmallSpacing),
            verticalAlignment = Alignment.CenterVertically
        ) {
            RegularText(text = profileName)
            RoundSmallButton(
                backgroundColor = MaterialTheme.colorScheme.secondary,
                text = stringResource(R.string.switch_profile),
                textSize = 14.sp
            ) {
                onProfileSwitch()
            }
        }
    }
}


@Composable
fun SessionItem(sessionId: String) {
    Column(verticalArrangement = Arrangement.spacedBy(Dimens.extraSmallSpacing)) {
        RegularText(text = stringResource(id = R.string.session_id))
        RegularText(text = sessionId)
    }
}

@Composable
fun ConnectionState(state: Boolean) {
    Column(verticalArrangement = Arrangement.spacedBy(Dimens.extraSmallSpacing)) {
        RegularText(text = stringResource(id = R.string.socket))
        Row(
            horizontalArrangement = Arrangement.spacedBy(Dimens.extraSmallSpacing),
            verticalAlignment = Alignment.CenterVertically
        ) {
            Box(
                modifier = Modifier
                    .size(Dimens.size12dp)
                    .background(
                        color = if (state) Color.Green else Color.Red,
                        shape = shape100Percent
                    )
            )
            RegularText(
                text = if (state) stringResource(id = R.string.client_ready) else stringResource(
                    id = R.string.disconnected
                )
            )
        }
    }

}

@Composable
fun ConnectionStateButton(
    state: Boolean,
    telnyxViewModel: TelnyxViewModel,
    currentConfig: Profile?
) {
    val context = LocalContext.current
    RoundedOutlinedButton(
        text = if (state) stringResource(R.string.disconnect) else stringResource(R.string.connect),
        modifier = Modifier.fillMaxWidth()
    ) {
        if (state) {
            telnyxViewModel.disconnect(context)
        } else {
            currentConfig?.let { profile ->
                telnyxViewModel.credentialLogin(
                    context,
                    profile = profile,
                    txPushMetaData = null
                )
            } ?: run {
                Toast.makeText(context, "Please select a profile", Toast.LENGTH_SHORT).show()
            }
        }

    }
}<|MERGE_RESOLUTION|>--- conflicted
+++ resolved
@@ -48,10 +48,6 @@
 import androidx.navigation.NavHostController
 import androidx.navigation.compose.NavHost
 import androidx.navigation.compose.composable
-<<<<<<< HEAD
-=======
-import androidx.navigation.compose.rememberNavController
->>>>>>> 6bfd57a5
 import com.telnyx.webrtc.common.TelnyxSessionState
 import com.telnyx.webrtc.common.TelnyxSocketEvent
 import com.telnyx.webrtc.common.TelnyxViewModel
@@ -87,27 +83,6 @@
     val sessionState by telnyxViewModel.sessionsState.collectAsState()
     val uiState by telnyxViewModel.uiState.collectAsState()
     val isLoading by telnyxViewModel.isLoading.collectAsState()
-<<<<<<< HEAD
-=======
-
-    LaunchedEffect(uiState) {
-        when (uiState) {
-            is TelnyxSocketEvent.OnClientReady -> {
-                navController.navigate(CallScreenNav)
-            }
-
-            is TelnyxSocketEvent.InitState -> {
-                navController.navigate(LoginScreenNav) {
-                    popUpTo(CallScreenNav) { inclusive = true }
-                }
-            }
-
-            else -> {
-                telnyxViewModel.setIsLoading(false)
-            }
-        }
-    }
->>>>>>> 6bfd57a5
 
     Scaffold(modifier = Modifier.padding(Dimens.mediumSpacing),
         topBar = {
@@ -300,7 +275,6 @@
             )
         }
     }
-<<<<<<< HEAD
 
     LaunchedEffect(uiState) {
         when(uiState) {
@@ -315,8 +289,6 @@
             else -> {}
         }
     }
-=======
->>>>>>> 6bfd57a5
 }
 
 
